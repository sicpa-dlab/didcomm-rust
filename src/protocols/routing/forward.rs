use serde::Serialize;
use serde_json::Value;

use crate::Message;

<<<<<<< HEAD
/// Utility structure providing convinient access to Forward plaintext message fields.
=======
#[derive(Debug, PartialEq, Eq, Serialize, Clone)]
>>>>>>> c1fa414c
pub struct ParsedForward<'a> {
    pub msg: &'a Message,
    pub next: String,
    pub forwarded_msg: Value,
}<|MERGE_RESOLUTION|>--- conflicted
+++ resolved
@@ -3,11 +3,8 @@
 
 use crate::Message;
 
-<<<<<<< HEAD
 /// Utility structure providing convinient access to Forward plaintext message fields.
-=======
 #[derive(Debug, PartialEq, Eq, Serialize, Clone)]
->>>>>>> c1fa414c
 pub struct ParsedForward<'a> {
     pub msg: &'a Message,
     pub next: String,
