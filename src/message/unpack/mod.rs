mod anoncrypt;
mod authcrypt;
mod plaintext;
mod sign;

use serde::{Deserialize, Serialize};

use crate::{
    algorithms::{AnonCryptAlg, AuthCryptAlg, SignAlg},
    did::DIDResolver,
    error::{err_msg, ErrorKind, Result},
    secrets::SecretsResolver,
    FromPrior, Message,
};

use crate::message::unpack::plaintext::unpack_plaintext;
use anoncrypt::_try_unpack_anoncrypt;
use authcrypt::_try_unpack_authcrypt;
use sign::_try_unapck_sign;

impl Message {
    /// Unpacks the packed message by doing decryption and verifying the signatures.
    /// This method supports all DID Comm message types (encrypted, signed, plaintext).
    ///
    /// If unpack options expect a particular property (for example that a message is encrypted)
    /// and the packed message doesn't meet the criteria (it's not encrypted), then a MessageUntrusted
    /// error will be returned.
    ///
    /// # Params
    /// - `packed_msg` the message as JSON string to be unpacked
    /// - `did_resolver` instance of `DIDResolver` to resolve DIDs
    /// - `secrets_resolver` instance of SecretsResolver` to resolve sender DID keys secrets
    /// - `options` allow fine configuration of unpacking process and imposing additional restrictions
    /// to message to be trusted.
    ///
    /// # Returns
    /// Tuple `(message, metadata)`.
    /// - `message` plain message instance
    /// - `metadata` additional metadata about this `unpack` execution like used keys identifiers,
    ///   trust context, algorithms and etc.
    ///
    /// # Errors
    /// - `DIDNotResolved` Sender or recipient DID not found.
    /// - `DIDUrlNotResolved` DID doesn't contain mentioned DID Urls (for ex., key id)
    /// - `MessageMalformed` message doesn't correspond to DID Comm or has invalid encryption or signatures.
    /// - `Unsupported` Used crypto or method is unsupported.
    /// - `SecretNotFound` No recipient secrets found.
    /// - `InvalidState` Indicates library error.
    /// - `IOError` IO error during DID or secrets resolving.
    /// TODO: verify and update errors list
    pub async fn unpack<'dr, 'sr>(
        msg: &str,
        did_resolver: &'dr (dyn DIDResolver + 'dr),
        secrets_resolver: &'sr (dyn SecretsResolver + 'sr),
        options: &UnpackOptions,
    ) -> Result<(Self, UnpackMetadata)> {
        if options.unwrap_re_wrapping_forward {
            Err(err_msg(
                ErrorKind::Unsupported,
                "Forward unwrapping is unsupported by this version",
            ))?;
        }

        let mut metadata = UnpackMetadata {
            encrypted: false,
            authenticated: false,
            non_repudiation: false,
            anonymous_sender: false,
            re_wrapped_in_forward: false,
            encrypted_from_kid: None,
            encrypted_to_kids: None,
            sign_from: None,
            from_prior_issuer_kid: None,
            enc_alg_auth: None,
            enc_alg_anon: None,
            sign_alg: None,
            signed_message: None,
            from_prior: None,
        };

        let anoncryted =
            _try_unpack_anoncrypt(msg, secrets_resolver, options, &mut metadata).await?;
        let msg = anoncryted.as_deref().unwrap_or(msg);

        let authcrypted =
            _try_unpack_authcrypt(msg, did_resolver, secrets_resolver, options, &mut metadata)
                .await?;
        let msg = authcrypted.as_deref().unwrap_or(msg);

        let signed = _try_unapck_sign(msg, did_resolver, options, &mut metadata).await?;
        let msg = signed.as_deref().unwrap_or(msg);

<<<<<<< HEAD
        let msg: Result<Self> = Message::from_str(msg);

        let msg = match msg {
            Ok(m) => m,
            Err(e) if e.kind() == ErrorKind::Malformed => Err(err_msg(
                ErrorKind::Malformed,
                "Message is not a valid JWE, JWS or JWM",
            ))?,
            Err(e) => Err(e)?,
        }
        .validate()?;
=======
        let msg: Self = unpack_plaintext(msg, did_resolver, &mut metadata).await?;
>>>>>>> b9a5c190

        Ok((msg, metadata))
    }
}

/// Allows fine customization of unpacking process
#[derive(Debug, PartialEq, Eq, Deserialize)]
pub struct UnpackOptions {
    /// Whether the plaintext must be decryptable by all keys resolved by the secrets resolver. False by default.
    #[serde(default)]
    pub expect_decrypt_by_all_keys: bool,

    /// If `true` and the packed message is a `Forward`
    /// wrapping a plaintext packed for the given recipient, then both Forward and packed plaintext are unpacked automatically,
    /// and the unpacked plaintext will be returned instead of unpacked Forward.
    /// False by default.
    #[serde(default)]
    pub unwrap_re_wrapping_forward: bool,
}

impl Default for UnpackOptions {
    fn default() -> Self {
        UnpackOptions {
            expect_decrypt_by_all_keys: false,

            // TODO: make it true before first stable release
            unwrap_re_wrapping_forward: false,
        }
    }
}

#[derive(Debug, PartialEq, Eq, Clone, Serialize)]
pub struct UnpackMetadata {
    /// Whether the plaintext has been encrypted
    pub encrypted: bool,

    /// Whether the plaintext has been authenticated
    pub authenticated: bool,

    /// Whether the plaintext has been signed
    pub non_repudiation: bool,

    /// Whether the sender ID was protected
    pub anonymous_sender: bool,

    /// Whether the plaintext was re-wrapped in a forward message by a mediator
    pub re_wrapped_in_forward: bool,

    /// Key ID of the sender used for authentication encryption if the plaintext has been authenticated and encrypted
    pub encrypted_from_kid: Option<String>,

    /// Target key IDS for encryption if the plaintext has been encrypted
    pub encrypted_to_kids: Option<Vec<String>>,

    /// Key ID used for signature if the plaintext has been signed
    pub sign_from: Option<String>,

    /// Key ID used for from_prior header signature if from_prior header is present
    pub from_prior_issuer_kid: Option<String>,

    /// Algorithm used for authenticated encryption
    pub enc_alg_auth: Option<AuthCryptAlg>,

    /// Algorithm used for anonymous encryption
    pub enc_alg_anon: Option<AnonCryptAlg>,

    /// Algorithm used for message signing
    pub sign_alg: Option<SignAlg>,

    /// If the plaintext has been signed, the JWS is returned for non-repudiation purposes
    pub signed_message: Option<String>,

    /// If plaintext contains from_prior header, its unpacked value is returned
    pub from_prior: Option<FromPrior>,
}

#[cfg(test)]
mod test {
    use crate::test_vectors::{
        remove_field, remove_protected_field, update_field, update_protected_field,
        INVALID_ENCRYPTED_MSG_ANON_P256_EPK_WRONG_POINT,
    };
    use crate::{
        did::resolvers::ExampleDIDResolver,
        secrets::resolvers::ExampleSecretsResolver,
        test_vectors::{
            ALICE_AUTH_METHOD_25519, ALICE_AUTH_METHOD_P256, ALICE_AUTH_METHOD_SECPP256K1,
            ALICE_DID, ALICE_DID_DOC, ALICE_SECRETS, ALICE_VERIFICATION_METHOD_KEY_AGREEM_P256,
            ALICE_VERIFICATION_METHOD_KEY_AGREEM_X25519, BOB_DID, BOB_DID_DOC, BOB_SECRETS,
            BOB_SECRET_KEY_AGREEMENT_KEY_P256_1, BOB_SECRET_KEY_AGREEMENT_KEY_P256_2,
            BOB_SECRET_KEY_AGREEMENT_KEY_X25519_1, BOB_SECRET_KEY_AGREEMENT_KEY_X25519_2,
<<<<<<< HEAD
            BOB_SECRET_KEY_AGREEMENT_KEY_X25519_3, ENCRYPTED_MSG_ANON_XC20P_1,
            ENCRYPTED_MSG_ANON_XC20P_2, ENCRYPTED_MSG_AUTH_P256, ENCRYPTED_MSG_AUTH_P256_SIGNED,
            ENCRYPTED_MSG_AUTH_X25519, INVALID_PLAINTEXT_MSG_ATTACHMENTS_AS_INT_ARRAY,
            INVALID_PLAINTEXT_MSG_ATTACHMENTS_AS_STRING,
            INVALID_PLAINTEXT_MSG_ATTACHMENTS_EMPTY_DATA,
            INVALID_PLAINTEXT_MSG_ATTACHMENTS_LINKS_NO_HASH,
            INVALID_PLAINTEXT_MSG_ATTACHMENTS_NO_DATA, INVALID_PLAINTEXT_MSG_ATTACHMENTS_NULL_DATA,
            INVALID_PLAINTEXT_MSG_ATTACHMENTS_WRONG_DATA,
            INVALID_PLAINTEXT_MSG_ATTACHMENTS_WRONG_ID, INVALID_PLAINTEXT_MSG_EMPTY,
            INVALID_PLAINTEXT_MSG_EMPTY_ATTACHMENTS, INVALID_PLAINTEXT_MSG_NO_BODY,
            INVALID_PLAINTEXT_MSG_NO_ID, INVALID_PLAINTEXT_MSG_NO_TYP,
            INVALID_PLAINTEXT_MSG_NO_TYPE, INVALID_PLAINTEXT_MSG_STRING,
            INVALID_PLAINTEXT_MSG_WRONG_TYP, MESSAGE_ATTACHMENT_BASE64, MESSAGE_ATTACHMENT_JSON,
            MESSAGE_ATTACHMENT_LINKS, MESSAGE_ATTACHMENT_MULTI_1, MESSAGE_ATTACHMENT_MULTI_2,
            MESSAGE_MINIMAL, MESSAGE_SIMPLE, PLAINTEXT_MSG_ATTACHMENT_BASE64,
            PLAINTEXT_MSG_ATTACHMENT_JSON, PLAINTEXT_MSG_ATTACHMENT_LINKS,
            PLAINTEXT_MSG_ATTACHMENT_MULTI_1, PLAINTEXT_MSG_ATTACHMENT_MULTI_2,
            PLAINTEXT_MSG_MINIMAL, PLAINTEXT_MSG_SIMPLE, SIGNED_MSG_ALICE_KEY_1,
            SIGNED_MSG_ALICE_KEY_2, SIGNED_MSG_ALICE_KEY_3,
=======
            BOB_SECRET_KEY_AGREEMENT_KEY_X25519_3, CHARLIE_AUTH_METHOD_25519, CHARLIE_DID_DOC,
            ENCRYPTED_MSG_ANON_XC20P_1, ENCRYPTED_MSG_ANON_XC20P_2, ENCRYPTED_MSG_AUTH_P256,
            ENCRYPTED_MSG_AUTH_P256_SIGNED, ENCRYPTED_MSG_AUTH_X25519, FROM_PRIOR_FULL,
            MESSAGE_ATTACHMENT_BASE64, MESSAGE_ATTACHMENT_JSON, MESSAGE_ATTACHMENT_LINKS,
            MESSAGE_ATTACHMENT_MULTI_1, MESSAGE_ATTACHMENT_MULTI_2, MESSAGE_FROM_PRIOR_FULL,
            MESSAGE_MINIMAL, MESSAGE_SIMPLE, PLAINTEXT_FROM_PRIOR,
            PLAINTEXT_FROM_PRIOR_INVALID_SIGNATURE, PLAINTEXT_INVALID_FROM_PRIOR,
            PLAINTEXT_MSG_ATTACHMENT_BASE64, PLAINTEXT_MSG_ATTACHMENT_JSON,
            PLAINTEXT_MSG_ATTACHMENT_LINKS, PLAINTEXT_MSG_ATTACHMENT_MULTI_1,
            PLAINTEXT_MSG_ATTACHMENT_MULTI_2, PLAINTEXT_MSG_MINIMAL, PLAINTEXT_MSG_SIMPLE,
            SIGNED_MSG_ALICE_KEY_1, SIGNED_MSG_ALICE_KEY_2, SIGNED_MSG_ALICE_KEY_3,
>>>>>>> b9a5c190
        },
        PackEncryptedOptions,
    };

    use super::*;

    #[tokio::test]
    async fn unpack_works_plaintext() {
        let plaintext_metadata = UnpackMetadata {
            anonymous_sender: false,
            authenticated: false,
            non_repudiation: false,
            encrypted: false,
            enc_alg_auth: None,
            enc_alg_anon: None,
            sign_alg: None,
            encrypted_from_kid: None,
            encrypted_to_kids: None,
            sign_from: None,
            signed_message: None,
            from_prior_issuer_kid: None,
            from_prior: None,
            re_wrapped_in_forward: false,
        };

        _verify_unpack(PLAINTEXT_MSG_SIMPLE, &MESSAGE_SIMPLE, &plaintext_metadata).await;

        _verify_unpack(PLAINTEXT_MSG_MINIMAL, &MESSAGE_MINIMAL, &plaintext_metadata).await;

        _verify_unpack(
            PLAINTEXT_MSG_ATTACHMENT_BASE64,
            &MESSAGE_ATTACHMENT_BASE64,
            &plaintext_metadata,
        )
        .await;

        _verify_unpack(
            PLAINTEXT_MSG_ATTACHMENT_JSON,
            &MESSAGE_ATTACHMENT_JSON,
            &plaintext_metadata,
        )
        .await;

        _verify_unpack(
            PLAINTEXT_MSG_ATTACHMENT_LINKS,
            &MESSAGE_ATTACHMENT_LINKS,
            &plaintext_metadata,
        )
        .await;

        _verify_unpack(
            PLAINTEXT_MSG_ATTACHMENT_MULTI_1,
            &MESSAGE_ATTACHMENT_MULTI_1,
            &plaintext_metadata,
        )
        .await;

        _verify_unpack(
            PLAINTEXT_MSG_ATTACHMENT_MULTI_2,
            &MESSAGE_ATTACHMENT_MULTI_2,
            &plaintext_metadata,
        )
        .await;
    }

    #[tokio::test]
    async fn unpack_works_plaintext_2way() {
        _unpack_works_plaintext_2way(&MESSAGE_SIMPLE).await;
        _unpack_works_plaintext_2way(&MESSAGE_MINIMAL).await;
        _unpack_works_plaintext_2way(&MESSAGE_ATTACHMENT_BASE64).await;
        _unpack_works_plaintext_2way(&MESSAGE_ATTACHMENT_JSON).await;
        _unpack_works_plaintext_2way(&MESSAGE_ATTACHMENT_LINKS).await;
        _unpack_works_plaintext_2way(&MESSAGE_ATTACHMENT_MULTI_1).await;
        _unpack_works_plaintext_2way(&MESSAGE_ATTACHMENT_MULTI_2).await;

        async fn _unpack_works_plaintext_2way(msg: &Message) {
            let did_resolver = ExampleDIDResolver::new(vec![ALICE_DID_DOC.clone()]);

            let packed = msg
                .pack_plaintext(&did_resolver)
                .await
                .expect("Unable pack_plaintext");

            _verify_unpack(
                &packed,
                msg,
                &UnpackMetadata {
                    anonymous_sender: false,
                    authenticated: false,
                    non_repudiation: false,
                    encrypted: false,
                    enc_alg_auth: None,
                    enc_alg_anon: None,
                    sign_alg: None,
                    encrypted_from_kid: None,
                    encrypted_to_kids: None,
                    sign_from: None,
                    signed_message: None,
                    from_prior_issuer_kid: None,
                    from_prior: None,
                    re_wrapped_in_forward: false,
                },
            )
            .await;
        }
    }

    #[tokio::test]
    async fn unpack_works_signed() {
        let sign_metadata = UnpackMetadata {
            anonymous_sender: false,
            authenticated: true,
            non_repudiation: true,
            encrypted: false,
            enc_alg_auth: None,
            enc_alg_anon: None,
            sign_alg: None,
            encrypted_from_kid: None,
            encrypted_to_kids: None,
            sign_from: None,
            signed_message: None,
            from_prior_issuer_kid: None,
            from_prior: None,
            re_wrapped_in_forward: false,
        };

        _verify_unpack(
            SIGNED_MSG_ALICE_KEY_1,
            &MESSAGE_SIMPLE,
            &UnpackMetadata {
                sign_from: Some("did:example:alice#key-1".into()),
                sign_alg: Some(SignAlg::EdDSA),
                signed_message: Some(SIGNED_MSG_ALICE_KEY_1.into()),
                ..sign_metadata.clone()
            },
        )
        .await;

        _verify_unpack(
            SIGNED_MSG_ALICE_KEY_2,
            &MESSAGE_SIMPLE,
            &UnpackMetadata {
                sign_from: Some("did:example:alice#key-2".into()),
                sign_alg: Some(SignAlg::ES256),
                signed_message: Some(SIGNED_MSG_ALICE_KEY_2.into()),
                ..sign_metadata.clone()
            },
        )
        .await;

        _verify_unpack(
            SIGNED_MSG_ALICE_KEY_3,
            &MESSAGE_SIMPLE,
            &UnpackMetadata {
                sign_from: Some("did:example:alice#key-3".into()),
                sign_alg: Some(SignAlg::ES256K),
                signed_message: Some(SIGNED_MSG_ALICE_KEY_3.into()),
                ..sign_metadata.clone()
            },
        )
        .await;
    }

    #[tokio::test]
    async fn unpack_works_signed_2way() {
        _unpack_works_signed_2way(
            &MESSAGE_SIMPLE,
            ALICE_DID,
            &ALICE_AUTH_METHOD_25519.id,
            SignAlg::EdDSA,
        )
        .await;

        _unpack_works_signed_2way(
            &MESSAGE_SIMPLE,
            &ALICE_AUTH_METHOD_25519.id,
            &ALICE_AUTH_METHOD_25519.id,
            SignAlg::EdDSA,
        )
        .await;

        _unpack_works_signed_2way(
            &MESSAGE_SIMPLE,
            &ALICE_AUTH_METHOD_P256.id,
            &ALICE_AUTH_METHOD_P256.id,
            SignAlg::ES256,
        )
        .await;

        _unpack_works_signed_2way(
            &MESSAGE_SIMPLE,
            &ALICE_AUTH_METHOD_SECPP256K1.id,
            &ALICE_AUTH_METHOD_SECPP256K1.id,
            SignAlg::ES256K,
        )
        .await;

        async fn _unpack_works_signed_2way(
            message: &Message,
            sign_by: &str,
            sign_by_kid: &str,
            sign_alg: SignAlg,
        ) {
            let did_resolver = ExampleDIDResolver::new(vec![ALICE_DID_DOC.clone()]);
            let secrets_resolver = ExampleSecretsResolver::new(ALICE_SECRETS.clone());

            let (msg, _) = message
                .pack_signed(sign_by, &did_resolver, &secrets_resolver)
                .await
                .expect("Unable pack_signed");

            _verify_unpack(
                &msg,
                &MESSAGE_SIMPLE,
                &UnpackMetadata {
                    sign_from: Some(sign_by_kid.into()),
                    sign_alg: Some(sign_alg),
                    signed_message: Some(msg.clone()),
                    anonymous_sender: false,
                    authenticated: true,
                    non_repudiation: true,
                    encrypted: false,
                    enc_alg_auth: None,
                    enc_alg_anon: None,
                    encrypted_from_kid: None,
                    encrypted_to_kids: None,
                    from_prior_issuer_kid: None,
                    from_prior: None,
                    re_wrapped_in_forward: false,
                },
            )
            .await;
        }
    }

    #[tokio::test]
    async fn unpack_works_anoncrypt() {
        let metadata = UnpackMetadata {
            anonymous_sender: true,
            authenticated: false,
            non_repudiation: false,
            encrypted: true,
            enc_alg_auth: None,
            enc_alg_anon: None,
            sign_alg: None,
            encrypted_from_kid: None,
            encrypted_to_kids: None,
            sign_from: None,
            signed_message: None,
            from_prior_issuer_kid: None,
            from_prior: None,
            re_wrapped_in_forward: false,
        };

        _verify_unpack(
            ENCRYPTED_MSG_ANON_XC20P_1,
            &MESSAGE_SIMPLE,
            &UnpackMetadata {
                enc_alg_anon: Some(AnonCryptAlg::Xc20pEcdhEsA256kw),
                encrypted_to_kids: Some(vec![
                    "did:example:bob#key-x25519-1".into(),
                    "did:example:bob#key-x25519-2".into(),
                    "did:example:bob#key-x25519-3".into(),
                ]),
                ..metadata.clone()
            },
        )
        .await;

        _verify_unpack(
            ENCRYPTED_MSG_ANON_XC20P_2,
            &MESSAGE_SIMPLE,
            &UnpackMetadata {
                enc_alg_anon: Some(AnonCryptAlg::Xc20pEcdhEsA256kw),
                encrypted_to_kids: Some(vec![
                    "did:example:bob#key-p256-1".into(),
                    "did:example:bob#key-p256-2".into(),
                ]),
                ..metadata.clone()
            },
        )
        .await;

        // TODO: Check P-384 curve support
        // TODO: Check P-521 curve support
    }

    #[tokio::test]
    async fn unpack_works_anoncrypted_2way() {
        _unpack_works_anoncrypted_2way(
            &MESSAGE_SIMPLE,
            BOB_DID,
            &[
                &BOB_SECRET_KEY_AGREEMENT_KEY_X25519_1.id,
                &BOB_SECRET_KEY_AGREEMENT_KEY_X25519_2.id,
                &BOB_SECRET_KEY_AGREEMENT_KEY_X25519_3.id,
            ],
            AnonCryptAlg::A256cbcHs512EcdhEsA256kw,
        )
        .await;

        _unpack_works_anoncrypted_2way(
            &MESSAGE_SIMPLE,
            BOB_DID,
            &[
                &BOB_SECRET_KEY_AGREEMENT_KEY_X25519_1.id,
                &BOB_SECRET_KEY_AGREEMENT_KEY_X25519_2.id,
                &BOB_SECRET_KEY_AGREEMENT_KEY_X25519_3.id,
            ],
            AnonCryptAlg::Xc20pEcdhEsA256kw,
        )
        .await;

        _unpack_works_anoncrypted_2way(
            &MESSAGE_SIMPLE,
            &BOB_SECRET_KEY_AGREEMENT_KEY_X25519_2.id,
            &[&BOB_SECRET_KEY_AGREEMENT_KEY_X25519_2.id],
            AnonCryptAlg::A256cbcHs512EcdhEsA256kw,
        )
        .await;

        _unpack_works_anoncrypted_2way(
            &MESSAGE_SIMPLE,
            &BOB_SECRET_KEY_AGREEMENT_KEY_X25519_2.id,
            &[&BOB_SECRET_KEY_AGREEMENT_KEY_X25519_2.id],
            AnonCryptAlg::A256gcmEcdhEsA256kw,
        )
        .await;

        _unpack_works_anoncrypted_2way(
            &MESSAGE_SIMPLE,
            &BOB_SECRET_KEY_AGREEMENT_KEY_X25519_2.id,
            &[&BOB_SECRET_KEY_AGREEMENT_KEY_X25519_2.id],
            AnonCryptAlg::Xc20pEcdhEsA256kw,
        )
        .await;

        _unpack_works_anoncrypted_2way(
            &MESSAGE_SIMPLE,
            &BOB_SECRET_KEY_AGREEMENT_KEY_X25519_2.id,
            &[&BOB_SECRET_KEY_AGREEMENT_KEY_X25519_2.id],
            AnonCryptAlg::A256cbcHs512EcdhEsA256kw,
        )
        .await;

        _unpack_works_anoncrypted_2way(
            &MESSAGE_SIMPLE,
            &BOB_SECRET_KEY_AGREEMENT_KEY_X25519_2.id,
            &[&BOB_SECRET_KEY_AGREEMENT_KEY_X25519_2.id],
            AnonCryptAlg::A256gcmEcdhEsA256kw,
        )
        .await;

        _unpack_works_anoncrypted_2way(
            &MESSAGE_SIMPLE,
            &BOB_SECRET_KEY_AGREEMENT_KEY_X25519_2.id,
            &[&BOB_SECRET_KEY_AGREEMENT_KEY_X25519_2.id],
            AnonCryptAlg::Xc20pEcdhEsA256kw,
        )
        .await;

        _unpack_works_anoncrypted_2way(
            &MESSAGE_SIMPLE,
            &BOB_SECRET_KEY_AGREEMENT_KEY_P256_1.id,
            &[&BOB_SECRET_KEY_AGREEMENT_KEY_P256_1.id],
            AnonCryptAlg::A256cbcHs512EcdhEsA256kw,
        )
        .await;

        _unpack_works_anoncrypted_2way(
            &MESSAGE_SIMPLE,
            &BOB_SECRET_KEY_AGREEMENT_KEY_P256_1.id,
            &[&BOB_SECRET_KEY_AGREEMENT_KEY_P256_1.id],
            AnonCryptAlg::A256gcmEcdhEsA256kw,
        )
        .await;

        _unpack_works_anoncrypted_2way(
            &MESSAGE_SIMPLE,
            &BOB_SECRET_KEY_AGREEMENT_KEY_P256_1.id,
            &[&BOB_SECRET_KEY_AGREEMENT_KEY_P256_1.id],
            AnonCryptAlg::Xc20pEcdhEsA256kw,
        )
        .await;

        _unpack_works_anoncrypted_2way(
            &MESSAGE_SIMPLE,
            &BOB_SECRET_KEY_AGREEMENT_KEY_P256_1.id,
            &[&BOB_SECRET_KEY_AGREEMENT_KEY_P256_1.id],
            AnonCryptAlg::A256cbcHs512EcdhEsA256kw,
        )
        .await;

        _unpack_works_anoncrypted_2way(
            &MESSAGE_SIMPLE,
            &BOB_SECRET_KEY_AGREEMENT_KEY_P256_2.id,
            &[&BOB_SECRET_KEY_AGREEMENT_KEY_P256_2.id],
            AnonCryptAlg::A256gcmEcdhEsA256kw,
        )
        .await;

        _unpack_works_anoncrypted_2way(
            &MESSAGE_SIMPLE,
            &BOB_SECRET_KEY_AGREEMENT_KEY_P256_2.id,
            &[&BOB_SECRET_KEY_AGREEMENT_KEY_P256_2.id],
            AnonCryptAlg::Xc20pEcdhEsA256kw,
        )
        .await;

        async fn _unpack_works_anoncrypted_2way(
            msg: &Message,
            to: &str,
            to_kids: &[&str],
            enc_alg: AnonCryptAlg,
        ) {
            let did_resolver =
                ExampleDIDResolver::new(vec![ALICE_DID_DOC.clone(), BOB_DID_DOC.clone()]);

            let secrets_resolver = ExampleSecretsResolver::new(ALICE_SECRETS.clone());

            let (packed, _) = msg
                .pack_encrypted(
                    to,
                    None,
                    None,
                    &did_resolver,
                    &secrets_resolver,
                    &PackEncryptedOptions {
                        forward: false,
                        enc_alg_anon: enc_alg.clone(),
                        ..PackEncryptedOptions::default()
                    },
                )
                .await
                .expect("Unable pack_encrypted");

            _verify_unpack(
                &packed,
                msg,
                &UnpackMetadata {
                    sign_from: None,
                    sign_alg: None,
                    signed_message: None,
                    anonymous_sender: true,
                    authenticated: false,
                    non_repudiation: false,
                    encrypted: true,
                    enc_alg_auth: None,
                    enc_alg_anon: Some(enc_alg),
                    encrypted_from_kid: None,
                    encrypted_to_kids: Some(to_kids.iter().map(|&k| k.to_owned()).collect()),
                    from_prior_issuer_kid: None,
                    from_prior: None,
                    re_wrapped_in_forward: false,
                },
            )
            .await;
        }
    }

    #[tokio::test]
    async fn pack_encrypted_works_anoncrypted_signed() {
        _pack_encrypted_works_anoncrypted_signed(
            &MESSAGE_SIMPLE,
            BOB_DID,
            &[
                &BOB_SECRET_KEY_AGREEMENT_KEY_X25519_1.id,
                &BOB_SECRET_KEY_AGREEMENT_KEY_X25519_2.id,
                &BOB_SECRET_KEY_AGREEMENT_KEY_X25519_3.id,
            ],
            ALICE_DID,
            &ALICE_AUTH_METHOD_25519.id,
            AnonCryptAlg::A256cbcHs512EcdhEsA256kw,
            SignAlg::EdDSA,
        )
        .await;

        _pack_encrypted_works_anoncrypted_signed(
            &MESSAGE_SIMPLE,
            BOB_DID,
            &[
                &BOB_SECRET_KEY_AGREEMENT_KEY_X25519_1.id,
                &BOB_SECRET_KEY_AGREEMENT_KEY_X25519_2.id,
                &BOB_SECRET_KEY_AGREEMENT_KEY_X25519_3.id,
            ],
            ALICE_DID,
            &ALICE_AUTH_METHOD_25519.id,
            AnonCryptAlg::A256gcmEcdhEsA256kw,
            SignAlg::EdDSA,
        )
        .await;

        _pack_encrypted_works_anoncrypted_signed(
            &MESSAGE_SIMPLE,
            BOB_DID,
            &[
                &BOB_SECRET_KEY_AGREEMENT_KEY_X25519_1.id,
                &BOB_SECRET_KEY_AGREEMENT_KEY_X25519_2.id,
                &BOB_SECRET_KEY_AGREEMENT_KEY_X25519_3.id,
            ],
            ALICE_DID,
            &ALICE_AUTH_METHOD_25519.id,
            AnonCryptAlg::Xc20pEcdhEsA256kw,
            SignAlg::EdDSA,
        )
        .await;

        _pack_encrypted_works_anoncrypted_signed(
            &MESSAGE_SIMPLE,
            &BOB_SECRET_KEY_AGREEMENT_KEY_X25519_2.id,
            &[&BOB_SECRET_KEY_AGREEMENT_KEY_X25519_2.id],
            &ALICE_AUTH_METHOD_25519.id,
            &ALICE_AUTH_METHOD_25519.id,
            AnonCryptAlg::A256cbcHs512EcdhEsA256kw,
            SignAlg::EdDSA,
        )
        .await;

        _pack_encrypted_works_anoncrypted_signed(
            &MESSAGE_SIMPLE,
            &BOB_SECRET_KEY_AGREEMENT_KEY_P256_1.id,
            &[&BOB_SECRET_KEY_AGREEMENT_KEY_P256_1.id],
            &ALICE_AUTH_METHOD_P256.id,
            &ALICE_AUTH_METHOD_P256.id,
            AnonCryptAlg::A256cbcHs512EcdhEsA256kw,
            SignAlg::ES256,
        )
        .await;

        _pack_encrypted_works_anoncrypted_signed(
            &MESSAGE_SIMPLE,
            &BOB_SECRET_KEY_AGREEMENT_KEY_P256_1.id,
            &[&BOB_SECRET_KEY_AGREEMENT_KEY_P256_1.id],
            &ALICE_AUTH_METHOD_SECPP256K1.id,
            &ALICE_AUTH_METHOD_SECPP256K1.id,
            AnonCryptAlg::A256cbcHs512EcdhEsA256kw,
            SignAlg::ES256K,
        )
        .await;

        async fn _pack_encrypted_works_anoncrypted_signed(
            msg: &Message,
            to: &str,
            to_kids: &[&str],
            sign_by: &str,
            sign_by_kid: &str,
            enc_alg: AnonCryptAlg,
            sign_alg: SignAlg,
        ) {
            let did_resolver =
                ExampleDIDResolver::new(vec![ALICE_DID_DOC.clone(), BOB_DID_DOC.clone()]);

            let secrets_resolver = ExampleSecretsResolver::new(ALICE_SECRETS.clone());

            let (packed, _) = msg
                .pack_encrypted(
                    to,
                    None,
                    Some(sign_by),
                    &did_resolver,
                    &secrets_resolver,
                    &PackEncryptedOptions {
                        forward: false,
                        enc_alg_anon: enc_alg.clone(),
                        ..PackEncryptedOptions::default()
                    },
                )
                .await
                .expect("Unable pack_encrypted");

            _verify_unpack_undeterministic(
                &packed,
                msg,
                &UnpackMetadata {
                    sign_from: Some(sign_by_kid.into()),
                    sign_alg: Some(sign_alg),
                    signed_message: None,
                    anonymous_sender: true,
                    authenticated: true,
                    non_repudiation: true,
                    encrypted: true,
                    enc_alg_auth: None,
                    enc_alg_anon: Some(enc_alg),
                    encrypted_from_kid: None,
                    encrypted_to_kids: Some(to_kids.iter().map(|&k| k.to_owned()).collect()),
                    from_prior_issuer_kid: None,
                    from_prior: None,
                    re_wrapped_in_forward: false,
                },
            )
            .await;
        }
    }

    #[tokio::test]
    async fn unpack_works_authcrypt() {
        let metadata = UnpackMetadata {
            anonymous_sender: false,
            authenticated: true,
            non_repudiation: false,
            encrypted: true,
            enc_alg_auth: None,
            enc_alg_anon: None,
            sign_alg: None,
            encrypted_from_kid: None,
            encrypted_to_kids: None,
            sign_from: None,
            signed_message: None,
            from_prior_issuer_kid: None,
            from_prior: None,
            re_wrapped_in_forward: false,
        };

        _verify_unpack(
            ENCRYPTED_MSG_AUTH_X25519,
            &MESSAGE_SIMPLE,
            &UnpackMetadata {
                enc_alg_auth: Some(AuthCryptAlg::A256cbcHs512Ecdh1puA256kw),
                encrypted_from_kid: Some("did:example:alice#key-x25519-1".into()),
                encrypted_to_kids: Some(vec![
                    "did:example:bob#key-x25519-1".into(),
                    "did:example:bob#key-x25519-2".into(),
                    "did:example:bob#key-x25519-3".into(),
                ]),
                ..metadata.clone()
            },
        )
        .await;

        _verify_unpack(
            ENCRYPTED_MSG_AUTH_P256,
            &MESSAGE_SIMPLE,
            &UnpackMetadata {
                enc_alg_auth: Some(AuthCryptAlg::A256cbcHs512Ecdh1puA256kw),
                encrypted_from_kid: Some("did:example:alice#key-p256-1".into()),
                encrypted_to_kids: Some(vec![
                    "did:example:bob#key-p256-1".into(),
                    "did:example:bob#key-p256-2".into(),
                ]),
                non_repudiation: true,
                sign_from: Some("did:example:alice#key-1".into()),
                sign_alg: Some(SignAlg::EdDSA),
                signed_message: Some(ENCRYPTED_MSG_AUTH_P256_SIGNED.into()),
                ..metadata.clone()
            },
        )
        .await;

        // TODO: Check hidden sender case
        // TODO: Check P-384 curve support
        // TODO: Check P-521 curve support
    }

    #[tokio::test]
    async fn unpack_works_authcrypted_2way() {
        _unpack_works_authcrypted_2way(
            &MESSAGE_SIMPLE,
            BOB_DID,
            &[
                &BOB_SECRET_KEY_AGREEMENT_KEY_X25519_1.id,
                &BOB_SECRET_KEY_AGREEMENT_KEY_X25519_2.id,
                &BOB_SECRET_KEY_AGREEMENT_KEY_X25519_3.id,
            ],
            ALICE_DID,
            &ALICE_VERIFICATION_METHOD_KEY_AGREEM_X25519.id,
            AuthCryptAlg::A256cbcHs512Ecdh1puA256kw,
        )
        .await;

        _unpack_works_authcrypted_2way(
            &MESSAGE_SIMPLE,
            &BOB_SECRET_KEY_AGREEMENT_KEY_X25519_2.id,
            &[&BOB_SECRET_KEY_AGREEMENT_KEY_X25519_2.id],
            ALICE_DID,
            &ALICE_VERIFICATION_METHOD_KEY_AGREEM_X25519.id,
            AuthCryptAlg::A256cbcHs512Ecdh1puA256kw,
        )
        .await;

        _unpack_works_authcrypted_2way(
            &MESSAGE_SIMPLE,
            &BOB_SECRET_KEY_AGREEMENT_KEY_X25519_2.id,
            &[&BOB_SECRET_KEY_AGREEMENT_KEY_X25519_2.id],
            &ALICE_VERIFICATION_METHOD_KEY_AGREEM_X25519.id,
            &ALICE_VERIFICATION_METHOD_KEY_AGREEM_X25519.id,
            AuthCryptAlg::A256cbcHs512Ecdh1puA256kw,
        )
        .await;

        _unpack_works_authcrypted_2way(
            &MESSAGE_SIMPLE,
            BOB_DID,
            &[
                &BOB_SECRET_KEY_AGREEMENT_KEY_P256_1.id,
                &BOB_SECRET_KEY_AGREEMENT_KEY_P256_2.id,
            ],
            &ALICE_VERIFICATION_METHOD_KEY_AGREEM_P256.id,
            &ALICE_VERIFICATION_METHOD_KEY_AGREEM_P256.id,
            AuthCryptAlg::A256cbcHs512Ecdh1puA256kw,
        )
        .await;

        _unpack_works_authcrypted_2way(
            &MESSAGE_SIMPLE,
            &BOB_SECRET_KEY_AGREEMENT_KEY_P256_1.id,
            &[&BOB_SECRET_KEY_AGREEMENT_KEY_P256_1.id],
            &ALICE_VERIFICATION_METHOD_KEY_AGREEM_P256.id,
            &ALICE_VERIFICATION_METHOD_KEY_AGREEM_P256.id,
            AuthCryptAlg::A256cbcHs512Ecdh1puA256kw,
        )
        .await;

        _unpack_works_authcrypted_2way(
            &MESSAGE_SIMPLE,
            &BOB_SECRET_KEY_AGREEMENT_KEY_P256_2.id,
            &[&BOB_SECRET_KEY_AGREEMENT_KEY_P256_2.id],
            &ALICE_VERIFICATION_METHOD_KEY_AGREEM_P256.id,
            &ALICE_VERIFICATION_METHOD_KEY_AGREEM_P256.id,
            AuthCryptAlg::A256cbcHs512Ecdh1puA256kw,
        )
        .await;

        _unpack_works_authcrypted_2way(
            &MESSAGE_SIMPLE,
            &BOB_SECRET_KEY_AGREEMENT_KEY_P256_2.id,
            &[&BOB_SECRET_KEY_AGREEMENT_KEY_P256_2.id],
            ALICE_DID,
            &ALICE_VERIFICATION_METHOD_KEY_AGREEM_P256.id,
            AuthCryptAlg::A256cbcHs512Ecdh1puA256kw,
        )
        .await;

        async fn _unpack_works_authcrypted_2way(
            msg: &Message,
            to: &str,
            to_kids: &[&str],
            from: &str,
            from_kid: &str,
            enc_alg: AuthCryptAlg,
        ) {
            let did_resolver =
                ExampleDIDResolver::new(vec![ALICE_DID_DOC.clone(), BOB_DID_DOC.clone()]);

            let secrets_resolver = ExampleSecretsResolver::new(ALICE_SECRETS.clone());

            let (packed, _) = msg
                .pack_encrypted(
                    to,
                    Some(from),
                    None,
                    &did_resolver,
                    &secrets_resolver,
                    &PackEncryptedOptions {
                        forward: false,
                        ..PackEncryptedOptions::default()
                    },
                )
                .await
                .expect("Unable pack_encrypted");

            _verify_unpack(
                &packed,
                msg,
                &UnpackMetadata {
                    sign_from: None,
                    sign_alg: None,
                    signed_message: None,
                    anonymous_sender: false,
                    authenticated: true,
                    non_repudiation: false,
                    encrypted: true,
                    enc_alg_auth: Some(enc_alg),
                    enc_alg_anon: None,
                    encrypted_from_kid: Some(from_kid.into()),
                    encrypted_to_kids: Some(to_kids.iter().map(|&k| k.to_owned()).collect()),
                    from_prior_issuer_kid: None,
                    from_prior: None,
                    re_wrapped_in_forward: false,
                },
            )
            .await;
        }
    }

    #[tokio::test]
    async fn unpack_works_authcrypted_protected_sender_2way() {
        _unpack_works_authcrypted_protected_sender_2way(
            &MESSAGE_SIMPLE,
            BOB_DID,
            &[
                &BOB_SECRET_KEY_AGREEMENT_KEY_X25519_1.id,
                &BOB_SECRET_KEY_AGREEMENT_KEY_X25519_2.id,
                &BOB_SECRET_KEY_AGREEMENT_KEY_X25519_3.id,
            ],
            ALICE_DID,
            &ALICE_VERIFICATION_METHOD_KEY_AGREEM_X25519.id,
            AnonCryptAlg::A256cbcHs512EcdhEsA256kw,
            AuthCryptAlg::A256cbcHs512Ecdh1puA256kw,
        )
        .await;

        _unpack_works_authcrypted_protected_sender_2way(
            &MESSAGE_SIMPLE,
            BOB_DID,
            &[
                &BOB_SECRET_KEY_AGREEMENT_KEY_X25519_1.id,
                &BOB_SECRET_KEY_AGREEMENT_KEY_X25519_2.id,
                &BOB_SECRET_KEY_AGREEMENT_KEY_X25519_3.id,
            ],
            ALICE_DID,
            &ALICE_VERIFICATION_METHOD_KEY_AGREEM_X25519.id,
            AnonCryptAlg::A256gcmEcdhEsA256kw,
            AuthCryptAlg::A256cbcHs512Ecdh1puA256kw,
        )
        .await;

        _unpack_works_authcrypted_protected_sender_2way(
            &MESSAGE_SIMPLE,
            BOB_DID,
            &[
                &BOB_SECRET_KEY_AGREEMENT_KEY_X25519_1.id,
                &BOB_SECRET_KEY_AGREEMENT_KEY_X25519_2.id,
                &BOB_SECRET_KEY_AGREEMENT_KEY_X25519_3.id,
            ],
            ALICE_DID,
            &ALICE_VERIFICATION_METHOD_KEY_AGREEM_X25519.id,
            AnonCryptAlg::Xc20pEcdhEsA256kw,
            AuthCryptAlg::A256cbcHs512Ecdh1puA256kw,
        )
        .await;

        _unpack_works_authcrypted_protected_sender_2way(
            &MESSAGE_SIMPLE,
            &BOB_SECRET_KEY_AGREEMENT_KEY_X25519_2.id,
            &[&BOB_SECRET_KEY_AGREEMENT_KEY_X25519_2.id],
            ALICE_DID,
            &ALICE_VERIFICATION_METHOD_KEY_AGREEM_X25519.id,
            AnonCryptAlg::A256cbcHs512EcdhEsA256kw,
            AuthCryptAlg::A256cbcHs512Ecdh1puA256kw,
        )
        .await;

        _unpack_works_authcrypted_protected_sender_2way(
            &MESSAGE_SIMPLE,
            BOB_DID,
            &[
                &BOB_SECRET_KEY_AGREEMENT_KEY_P256_1.id,
                &BOB_SECRET_KEY_AGREEMENT_KEY_P256_2.id,
            ],
            &ALICE_VERIFICATION_METHOD_KEY_AGREEM_P256.id,
            &ALICE_VERIFICATION_METHOD_KEY_AGREEM_P256.id,
            AnonCryptAlg::A256cbcHs512EcdhEsA256kw,
            AuthCryptAlg::A256cbcHs512Ecdh1puA256kw,
        )
        .await;

        _unpack_works_authcrypted_protected_sender_2way(
            &MESSAGE_SIMPLE,
            BOB_DID,
            &[
                &BOB_SECRET_KEY_AGREEMENT_KEY_P256_1.id,
                &BOB_SECRET_KEY_AGREEMENT_KEY_P256_2.id,
            ],
            &ALICE_VERIFICATION_METHOD_KEY_AGREEM_P256.id,
            &ALICE_VERIFICATION_METHOD_KEY_AGREEM_P256.id,
            AnonCryptAlg::A256gcmEcdhEsA256kw,
            AuthCryptAlg::A256cbcHs512Ecdh1puA256kw,
        )
        .await;

        _unpack_works_authcrypted_protected_sender_2way(
            &MESSAGE_SIMPLE,
            BOB_DID,
            &[
                &BOB_SECRET_KEY_AGREEMENT_KEY_P256_1.id,
                &BOB_SECRET_KEY_AGREEMENT_KEY_P256_2.id,
            ],
            &ALICE_VERIFICATION_METHOD_KEY_AGREEM_P256.id,
            &ALICE_VERIFICATION_METHOD_KEY_AGREEM_P256.id,
            AnonCryptAlg::Xc20pEcdhEsA256kw,
            AuthCryptAlg::A256cbcHs512Ecdh1puA256kw,
        )
        .await;

        _unpack_works_authcrypted_protected_sender_2way(
            &MESSAGE_SIMPLE,
            &BOB_SECRET_KEY_AGREEMENT_KEY_P256_1.id,
            &[&BOB_SECRET_KEY_AGREEMENT_KEY_P256_1.id],
            ALICE_DID,
            &ALICE_VERIFICATION_METHOD_KEY_AGREEM_P256.id,
            AnonCryptAlg::Xc20pEcdhEsA256kw,
            AuthCryptAlg::A256cbcHs512Ecdh1puA256kw,
        )
        .await;

        _unpack_works_authcrypted_protected_sender_2way(
            &MESSAGE_SIMPLE,
            &BOB_SECRET_KEY_AGREEMENT_KEY_P256_2.id,
            &[&BOB_SECRET_KEY_AGREEMENT_KEY_P256_2.id],
            ALICE_DID,
            &ALICE_VERIFICATION_METHOD_KEY_AGREEM_P256.id,
            AnonCryptAlg::A256cbcHs512EcdhEsA256kw,
            AuthCryptAlg::A256cbcHs512Ecdh1puA256kw,
        )
        .await;

        async fn _unpack_works_authcrypted_protected_sender_2way(
            msg: &Message,
            to: &str,
            to_kids: &[&str],
            from: &str,
            from_kid: &str,
            enc_alg_anon: AnonCryptAlg,
            enc_alg_auth: AuthCryptAlg,
        ) {
            let did_resolver =
                ExampleDIDResolver::new(vec![ALICE_DID_DOC.clone(), BOB_DID_DOC.clone()]);

            let secrets_resolver = ExampleSecretsResolver::new(ALICE_SECRETS.clone());

            let (packed, _) = msg
                .pack_encrypted(
                    to,
                    Some(from),
                    None,
                    &did_resolver,
                    &secrets_resolver,
                    &PackEncryptedOptions {
                        forward: false,
                        protect_sender: true,
                        enc_alg_anon: enc_alg_anon.clone(),
                        ..PackEncryptedOptions::default()
                    },
                )
                .await
                .expect("Unable pack_encrypted");

            _verify_unpack(
                &packed,
                msg,
                &UnpackMetadata {
                    sign_from: None,
                    sign_alg: None,
                    signed_message: None,
                    anonymous_sender: true,
                    authenticated: true,
                    non_repudiation: false,
                    encrypted: true,
                    enc_alg_auth: Some(enc_alg_auth),
                    enc_alg_anon: Some(enc_alg_anon),
                    encrypted_from_kid: Some(from_kid.into()),
                    encrypted_to_kids: Some(to_kids.iter().map(|&k| k.to_owned()).collect()),
                    from_prior_issuer_kid: None,
                    from_prior: None,
                    re_wrapped_in_forward: false,
                },
            )
            .await;
        }
    }

    #[tokio::test]
    async fn unpack_works_authcrypted_protected_sender_signed_2way() {
        _unpack_works_authcrypted_protected_sender_signed_2way(
            &MESSAGE_SIMPLE,
            BOB_DID,
            &[
                &BOB_SECRET_KEY_AGREEMENT_KEY_X25519_1.id,
                &BOB_SECRET_KEY_AGREEMENT_KEY_X25519_2.id,
                &BOB_SECRET_KEY_AGREEMENT_KEY_X25519_3.id,
            ],
            ALICE_DID,
            &ALICE_VERIFICATION_METHOD_KEY_AGREEM_X25519.id,
            &ALICE_AUTH_METHOD_P256.id,
            &ALICE_AUTH_METHOD_P256.id,
            AnonCryptAlg::A256cbcHs512EcdhEsA256kw,
            AuthCryptAlg::A256cbcHs512Ecdh1puA256kw,
            SignAlg::ES256,
        )
        .await;

        _unpack_works_authcrypted_protected_sender_signed_2way(
            &MESSAGE_SIMPLE,
            BOB_DID,
            &[
                &BOB_SECRET_KEY_AGREEMENT_KEY_P256_1.id,
                &BOB_SECRET_KEY_AGREEMENT_KEY_P256_2.id,
            ],
            &ALICE_VERIFICATION_METHOD_KEY_AGREEM_P256.id,
            &ALICE_VERIFICATION_METHOD_KEY_AGREEM_P256.id,
            &ALICE_AUTH_METHOD_25519.id,
            &ALICE_AUTH_METHOD_25519.id,
            AnonCryptAlg::A256cbcHs512EcdhEsA256kw,
            AuthCryptAlg::A256cbcHs512Ecdh1puA256kw,
            SignAlg::EdDSA,
        )
        .await;

        _unpack_works_authcrypted_protected_sender_signed_2way(
            &MESSAGE_SIMPLE,
            BOB_DID,
            &[
                &BOB_SECRET_KEY_AGREEMENT_KEY_P256_1.id,
                &BOB_SECRET_KEY_AGREEMENT_KEY_P256_2.id,
            ],
            &ALICE_VERIFICATION_METHOD_KEY_AGREEM_P256.id,
            &ALICE_VERIFICATION_METHOD_KEY_AGREEM_P256.id,
            &ALICE_AUTH_METHOD_SECPP256K1.id,
            &ALICE_AUTH_METHOD_SECPP256K1.id,
            AnonCryptAlg::A256cbcHs512EcdhEsA256kw,
            AuthCryptAlg::A256cbcHs512Ecdh1puA256kw,
            SignAlg::ES256K,
        )
        .await;

        async fn _unpack_works_authcrypted_protected_sender_signed_2way(
            msg: &Message,
            to: &str,
            to_kids: &[&str],
            from: &str,
            from_kid: &str,
            sign_by: &str,
            sign_by_kid: &str,
            enc_alg_anon: AnonCryptAlg,
            enc_alg_auth: AuthCryptAlg,
            sign_alg: SignAlg,
        ) {
            let did_resolver =
                ExampleDIDResolver::new(vec![ALICE_DID_DOC.clone(), BOB_DID_DOC.clone()]);

            let secrets_resolver = ExampleSecretsResolver::new(ALICE_SECRETS.clone());

            let (packed, _) = msg
                .pack_encrypted(
                    to,
                    Some(from),
                    Some(sign_by),
                    &did_resolver,
                    &secrets_resolver,
                    &PackEncryptedOptions {
                        forward: false,
                        protect_sender: true,
                        enc_alg_anon: enc_alg_anon.clone(),
                        ..PackEncryptedOptions::default()
                    },
                )
                .await
                .expect("Unable pack_encrypted");

            _verify_unpack_undeterministic(
                &packed,
                msg,
                &UnpackMetadata {
                    sign_from: Some(sign_by_kid.into()),
                    sign_alg: Some(sign_alg),
                    signed_message: Some("nondeterministic".into()),
                    anonymous_sender: true,
                    authenticated: true,
                    non_repudiation: true,
                    encrypted: true,
                    enc_alg_auth: Some(enc_alg_auth),
                    enc_alg_anon: Some(enc_alg_anon),
                    encrypted_from_kid: Some(from_kid.into()),
                    encrypted_to_kids: Some(to_kids.iter().map(|&k| k.to_owned()).collect()),
                    from_prior_issuer_kid: None,
                    from_prior: None,
                    re_wrapped_in_forward: false,
                },
            )
            .await;
        }
    }

    #[tokio::test]
    async fn unpack_works_authcrypted_signed_2way() {
        _unpack_works_authcrypted_signed_2way(
            &MESSAGE_SIMPLE,
            BOB_DID,
            &[
                &BOB_SECRET_KEY_AGREEMENT_KEY_X25519_1.id,
                &BOB_SECRET_KEY_AGREEMENT_KEY_X25519_2.id,
                &BOB_SECRET_KEY_AGREEMENT_KEY_X25519_3.id,
            ],
            ALICE_DID,
            &ALICE_VERIFICATION_METHOD_KEY_AGREEM_X25519.id,
            ALICE_DID,
            &ALICE_AUTH_METHOD_25519.id,
            AuthCryptAlg::A256cbcHs512Ecdh1puA256kw,
            SignAlg::EdDSA,
        )
        .await;

        _unpack_works_authcrypted_signed_2way(
            &MESSAGE_SIMPLE,
            &BOB_SECRET_KEY_AGREEMENT_KEY_X25519_2.id,
            &[&BOB_SECRET_KEY_AGREEMENT_KEY_X25519_2.id],
            ALICE_DID,
            &ALICE_VERIFICATION_METHOD_KEY_AGREEM_X25519.id,
            &ALICE_AUTH_METHOD_25519.id,
            &ALICE_AUTH_METHOD_25519.id,
            AuthCryptAlg::A256cbcHs512Ecdh1puA256kw,
            SignAlg::EdDSA,
        )
        .await;

        _unpack_works_authcrypted_signed_2way(
            &MESSAGE_SIMPLE,
            &BOB_SECRET_KEY_AGREEMENT_KEY_X25519_2.id,
            &[&BOB_SECRET_KEY_AGREEMENT_KEY_X25519_2.id],
            ALICE_DID,
            &ALICE_VERIFICATION_METHOD_KEY_AGREEM_X25519.id,
            &ALICE_AUTH_METHOD_P256.id,
            &ALICE_AUTH_METHOD_P256.id,
            AuthCryptAlg::A256cbcHs512Ecdh1puA256kw,
            SignAlg::ES256,
        )
        .await;

        _unpack_works_authcrypted_signed_2way(
            &MESSAGE_SIMPLE,
            BOB_DID,
            &[
                &BOB_SECRET_KEY_AGREEMENT_KEY_P256_1.id,
                &BOB_SECRET_KEY_AGREEMENT_KEY_P256_2.id,
            ],
            &ALICE_VERIFICATION_METHOD_KEY_AGREEM_P256.id,
            &ALICE_VERIFICATION_METHOD_KEY_AGREEM_P256.id,
            &ALICE_AUTH_METHOD_SECPP256K1.id,
            &ALICE_AUTH_METHOD_SECPP256K1.id,
            AuthCryptAlg::A256cbcHs512Ecdh1puA256kw,
            SignAlg::ES256K,
        )
        .await;

        async fn _unpack_works_authcrypted_signed_2way(
            msg: &Message,
            to: &str,
            to_kids: &[&str],
            from: &str,
            from_kid: &str,
            sign_by: &str,
            sign_by_kid: &str,
            enc_alg: AuthCryptAlg,
            sign_alg: SignAlg,
        ) {
            let did_resolver =
                ExampleDIDResolver::new(vec![ALICE_DID_DOC.clone(), BOB_DID_DOC.clone()]);

            let secrets_resolver = ExampleSecretsResolver::new(ALICE_SECRETS.clone());

            let (packed, _) = msg
                .pack_encrypted(
                    to,
                    Some(from),
                    Some(sign_by),
                    &did_resolver,
                    &secrets_resolver,
                    &PackEncryptedOptions {
                        forward: false,
                        ..PackEncryptedOptions::default()
                    },
                )
                .await
                .expect("encrypt is ok.");

            _verify_unpack_undeterministic(
                &packed,
                msg,
                &UnpackMetadata {
                    sign_from: Some(sign_by_kid.into()),
                    sign_alg: Some(sign_alg),
                    signed_message: Some("nondeterministic".into()),
                    anonymous_sender: false,
                    authenticated: true,
                    non_repudiation: true,
                    encrypted: true,
                    enc_alg_auth: Some(enc_alg),
                    enc_alg_anon: None,
                    encrypted_from_kid: Some(from_kid.into()),
                    encrypted_to_kids: Some(to_kids.iter().map(|&k| k.to_owned()).collect()),
                    from_prior_issuer_kid: None,
                    from_prior: None,
                    re_wrapped_in_forward: false,
                },
            )
            .await;
        }
    }

    #[tokio::test]
<<<<<<< HEAD
    async fn unpack_works_invalid_epk_point() {
        _verify_unpack_malformed(
            &INVALID_ENCRYPTED_MSG_ANON_P256_EPK_WRONG_POINT,
            "Malformed: Unable instantiate epk: Unable produce jwk: Invalid key data",
=======
    async fn unpack_plaintext_works_from_prior() {
        let exp_metadata = UnpackMetadata {
            anonymous_sender: false,
            authenticated: false,
            non_repudiation: false,
            encrypted: false,
            enc_alg_auth: None,
            enc_alg_anon: None,
            sign_alg: None,
            encrypted_from_kid: None,
            encrypted_to_kids: None,
            sign_from: None,
            signed_message: None,
            from_prior_issuer_kid: Some(CHARLIE_AUTH_METHOD_25519.id.clone()),
            from_prior: Some(FROM_PRIOR_FULL.clone()),
            re_wrapped_in_forward: false,
        };

        _verify_unpack(
            PLAINTEXT_FROM_PRIOR,
            &MESSAGE_FROM_PRIOR_FULL,
            &exp_metadata,
>>>>>>> b9a5c190
        )
        .await;
    }

    #[tokio::test]
<<<<<<< HEAD
    async fn unpack_works_malformed_anoncrypt_msg() {
        _verify_unpack_malformed(
            update_field(ENCRYPTED_MSG_ANON_XC20P_1, "protected", "invalid").as_str(),
            "Malformed: Unable decode protected header: Invalid last symbol 100, offset 6.",
        )
        .await;

        _verify_unpack_malformed(
            remove_field(ENCRYPTED_MSG_ANON_XC20P_1, "protected").as_str(),
            "Malformed: Message is not a valid JWE, JWS or JWM",
        )
        .await;

        _verify_unpack_malformed(
            update_field(ENCRYPTED_MSG_ANON_XC20P_1, "iv", "invalid").as_str(),
            "Malformed: Unable decode iv: Invalid last symbol 100, offset 6.",
        )
        .await;

        _verify_unpack_malformed(
            remove_field(ENCRYPTED_MSG_ANON_XC20P_1, "iv").as_str(),
            "Malformed: Message is not a valid JWE, JWS or JWM",
        )
        .await;

        _verify_unpack_malformed(
            update_field(ENCRYPTED_MSG_ANON_XC20P_1, "ciphertext", "invalid").as_str(),
            "Malformed: Unable decode ciphertext: Invalid last symbol 100, offset 6.",
        )
        .await;

        _verify_unpack_malformed(
            remove_field(ENCRYPTED_MSG_ANON_XC20P_1, "ciphertext").as_str(),
            "Malformed: Message is not a valid JWE, JWS or JWM",
        )
        .await;

        _verify_unpack_malformed(
            update_field(ENCRYPTED_MSG_ANON_XC20P_1, "tag", "invalid").as_str(),
            "Malformed: Unable decode tag: Invalid last symbol 100, offset 6.",
        )
        .await;

        _verify_unpack_malformed(
            remove_field(ENCRYPTED_MSG_ANON_XC20P_1, "tag").as_str(),
            "Malformed: Message is not a valid JWE, JWS or JWM",
        )
        .await;

        _verify_unpack_malformed(
            update_protected_field(ENCRYPTED_MSG_ANON_XC20P_1, "apv", "invalid").as_str(),
            "Malformed: Unable decode apv: Invalid last symbol 100, offset 6.",
        )
        .await;

        _verify_unpack_malformed(
            remove_protected_field(ENCRYPTED_MSG_ANON_XC20P_1, "apv").as_str(),
            "Malformed: Unable parse protected header: missing field `apv` at line 1 column 166",
        )
        .await;
    }

    #[tokio::test]
    async fn unpack_works_malformed_authcrypt_msg() {
        _verify_unpack_malformed(
            update_field(ENCRYPTED_MSG_AUTH_X25519, "protected", "invalid").as_str(),
            "Malformed: Unable decode protected header: Invalid last symbol 100, offset 6.",
        )
        .await;

        _verify_unpack_malformed(
            remove_field(ENCRYPTED_MSG_AUTH_X25519, "protected").as_str(),
            "Malformed: Message is not a valid JWE, JWS or JWM",
        )
        .await;

        _verify_unpack_malformed(
            update_field(ENCRYPTED_MSG_AUTH_X25519, "iv", "invalid").as_str(),
            "Malformed: Unable decode iv: Invalid last symbol 100, offset 6.",
        )
        .await;

        _verify_unpack_malformed(
            remove_field(ENCRYPTED_MSG_AUTH_X25519, "iv").as_str(),
            "Malformed: Message is not a valid JWE, JWS or JWM",
        )
        .await;

        _verify_unpack_malformed(
            update_field(ENCRYPTED_MSG_AUTH_X25519, "ciphertext", "invalid").as_str(),
            "Malformed: Unable decode ciphertext: Invalid last symbol 100, offset 6.",
        )
        .await;

        _verify_unpack_malformed(
            remove_field(ENCRYPTED_MSG_AUTH_X25519, "ciphertext").as_str(),
            "Malformed: Message is not a valid JWE, JWS or JWM",
        )
        .await;

        _verify_unpack_malformed(
            update_field(ENCRYPTED_MSG_AUTH_X25519, "tag", "invalid").as_str(),
            "Malformed: Unable decode tag: Invalid last symbol 100, offset 6.",
        )
        .await;

        _verify_unpack_malformed(
            remove_field(ENCRYPTED_MSG_AUTH_X25519, "tag").as_str(),
            "Malformed: Message is not a valid JWE, JWS or JWM",
        )
        .await;

        _verify_unpack_malformed(
            update_protected_field(ENCRYPTED_MSG_AUTH_X25519, "apv", "invalid").as_str(),
            "Malformed: Unable decode apv: Invalid last symbol 100, offset 6.",
        )
        .await;

        _verify_unpack_malformed(
            remove_protected_field(ENCRYPTED_MSG_AUTH_X25519, "apv").as_str(),
            "Malformed: Unable parse protected header: missing field `apv` at line 1 column 264",
        )
        .await;

        _verify_unpack_malformed(
            update_protected_field(ENCRYPTED_MSG_AUTH_X25519, "apu", "invalid").as_str(),
            "Malformed: Unable decode apu: Invalid last symbol 100, offset 6.",
        )
        .await;

        _verify_unpack_malformed(
            remove_protected_field(ENCRYPTED_MSG_AUTH_X25519, "apu").as_str(),
            "Malformed: SKID present, but no apu",
=======
    async fn unpack_plaintext_works_invalid_from_prior() {
        _verify_unpack_returns_error(
            PLAINTEXT_INVALID_FROM_PRIOR,
            ErrorKind::Malformed,
            "Malformed: Unable to parse compactly serialized JWS",
>>>>>>> b9a5c190
        )
        .await;
    }

    #[tokio::test]
<<<<<<< HEAD
    async fn unpack_works_malformed_signed_msg() {
        _verify_unpack_malformed(
            update_field(SIGNED_MSG_ALICE_KEY_1, "payload", "invalid").as_str(),
            "Malformed: Wrong signature",
        )
        .await;

        _verify_unpack_malformed(
            remove_field(SIGNED_MSG_ALICE_KEY_1, "payload").as_str(),
            "Malformed: Message is not a valid JWE, JWS or JWM",
        )
        .await;

        _verify_unpack_malformed(
            update_field(SIGNED_MSG_ALICE_KEY_1, "signatures", "invalid").as_str(),
            "Malformed: Message is not a valid JWE, JWS or JWM",
        )
        .await;

        _verify_unpack_malformed(
            remove_field(SIGNED_MSG_ALICE_KEY_1, "signatures").as_str(),
            "Malformed: Message is not a valid JWE, JWS or JWM",
        )
        .await;
    }

    #[tokio::test]
    async fn unpack_works_malformed_plaintext_msg() {
        _verify_unpack_malformed(
            &INVALID_PLAINTEXT_MSG_EMPTY,
            "Malformed: Message is not a valid JWE, JWS or JWM",
        )
        .await;

        _verify_unpack_malformed(
            &INVALID_PLAINTEXT_MSG_STRING,
            "Malformed: Message is not a valid JWE, JWS or JWM",
        )
        .await;

        _verify_unpack_malformed(
            &INVALID_PLAINTEXT_MSG_NO_ID,
            "Malformed: Message is not a valid JWE, JWS or JWM",
        )
        .await;

        _verify_unpack_malformed(
            &INVALID_PLAINTEXT_MSG_NO_TYP,
            "Malformed: Message is not a valid JWE, JWS or JWM",
        )
        .await;

        _verify_unpack_malformed(
            &INVALID_PLAINTEXT_MSG_NO_TYPE,
            "Malformed: Message is not a valid JWE, JWS or JWM",
        )
        .await;

        _verify_unpack_malformed(
            &INVALID_PLAINTEXT_MSG_NO_BODY,
            "Malformed: Message is not a valid JWE, JWS or JWM",
        )
        .await;

        _verify_unpack_malformed(
            &INVALID_PLAINTEXT_MSG_WRONG_TYP,
            "Malformed: `typ` must be \"application/didcomm-plain+json\"",
        )
        .await;

        _verify_unpack_malformed(
            &INVALID_PLAINTEXT_MSG_EMPTY_ATTACHMENTS,
            "Malformed: Message is not a valid JWE, JWS or JWM",
        )
        .await;

        _verify_unpack_malformed(
            &INVALID_PLAINTEXT_MSG_ATTACHMENTS_NO_DATA,
            "Malformed: Message is not a valid JWE, JWS or JWM",
        )
        .await;

        _verify_unpack_malformed(
            &INVALID_PLAINTEXT_MSG_ATTACHMENTS_EMPTY_DATA,
            "Malformed: Message is not a valid JWE, JWS or JWM",
        )
        .await;

        _verify_unpack_malformed(
            &INVALID_PLAINTEXT_MSG_ATTACHMENTS_LINKS_NO_HASH,
            "Malformed: Message is not a valid JWE, JWS or JWM",
        )
        .await;

        _verify_unpack_malformed(
            &INVALID_PLAINTEXT_MSG_ATTACHMENTS_AS_STRING,
            "Malformed: Message is not a valid JWE, JWS or JWM",
        )
        .await;

        _verify_unpack_malformed(
            &INVALID_PLAINTEXT_MSG_ATTACHMENTS_AS_INT_ARRAY,
            "Malformed: Message is not a valid JWE, JWS or JWM",
        )
        .await;

        _verify_unpack_malformed(
            &INVALID_PLAINTEXT_MSG_ATTACHMENTS_WRONG_DATA,
            "Malformed: Message is not a valid JWE, JWS or JWM",
        )
        .await;

        _verify_unpack_malformed(
            &INVALID_PLAINTEXT_MSG_ATTACHMENTS_WRONG_ID,
            "Malformed: Message is not a valid JWE, JWS or JWM",
        )
        .await;

        _verify_unpack_malformed(
            &INVALID_PLAINTEXT_MSG_ATTACHMENTS_NULL_DATA,
            "Malformed: Message is not a valid JWE, JWS or JWM",
=======
    async fn unpack_plaintext_works_invalid_from_prior_signature() {
        _verify_unpack_returns_error(
            PLAINTEXT_FROM_PRIOR_INVALID_SIGNATURE,
            ErrorKind::Malformed,
            "Malformed: Unable to verify from_prior signature: Unable decode signature: Invalid last symbol 66, offset 85.",
>>>>>>> b9a5c190
        )
        .await;
    }

    async fn _verify_unpack(msg: &str, exp_msg: &Message, exp_metadata: &UnpackMetadata) {
        let did_resolver = ExampleDIDResolver::new(vec![
            ALICE_DID_DOC.clone(),
            BOB_DID_DOC.clone(),
            CHARLIE_DID_DOC.clone(),
        ]);

        let secrets_resolver = ExampleSecretsResolver::new(BOB_SECRETS.clone());

        let (msg, metadata) = Message::unpack(
            msg,
            &did_resolver,
            &secrets_resolver,
            &UnpackOptions::default(),
        )
        .await
        .expect("unpack is ok.");

        assert_eq!(&msg, exp_msg);
        assert_eq!(&metadata, exp_metadata);
    }

    // Same as `_verify_unpack`, but skips indeterministic values from metadata checking
    async fn _verify_unpack_undeterministic(
        msg: &str,
        exp_msg: &Message,
        exp_metadata: &UnpackMetadata,
    ) {
        let did_resolver = ExampleDIDResolver::new(vec![
            ALICE_DID_DOC.clone(),
            BOB_DID_DOC.clone(),
            CHARLIE_DID_DOC.clone(),
        ]);

        let secrets_resolver = ExampleSecretsResolver::new(BOB_SECRETS.clone());

        let (msg, mut metadata) = Message::unpack(
            msg,
            &did_resolver,
            &secrets_resolver,
            &UnpackOptions::default(),
        )
        .await
        .expect("unpack is ok.");

        assert_eq!(&msg, exp_msg);

        metadata.signed_message = exp_metadata.signed_message.clone();
        assert_eq!(&metadata, exp_metadata);
    }

<<<<<<< HEAD
    async fn _verify_unpack_malformed(msg: &str, exp_error_str: &str) {
        _verify_unpack_error(msg, ErrorKind::Malformed, exp_error_str).await
    }

    async fn _verify_unpack_error(msg: &str, kind: ErrorKind, exp_error_str: &str) {
        let did_resolver =
            ExampleDIDResolver::new(vec![ALICE_DID_DOC.clone(), BOB_DID_DOC.clone()]);

        let secrets_resolver = ExampleSecretsResolver::new(BOB_SECRETS.clone());

        let res = Message::unpack(
=======
    async fn _verify_unpack_returns_error(msg: &str, exp_err_kind: ErrorKind, exp_err_msg: &str) {
        let did_resolver = ExampleDIDResolver::new(vec![
            ALICE_DID_DOC.clone(),
            BOB_DID_DOC.clone(),
            CHARLIE_DID_DOC.clone(),
        ]);

        let secrets_resolver = ExampleSecretsResolver::new(BOB_SECRETS.clone());

        let err = Message::unpack(
>>>>>>> b9a5c190
            msg,
            &did_resolver,
            &secrets_resolver,
            &UnpackOptions::default(),
        )
<<<<<<< HEAD
        .await;

        let err = res.expect_err("res is ok");
        assert_eq!(err.kind(), kind);
        assert_eq!(format!("{}", err), exp_error_str);
=======
        .await
        .expect_err("res is ok");

        assert_eq!(err.kind(), exp_err_kind);
        assert_eq!(format!("{}", err), exp_err_msg);
>>>>>>> b9a5c190
    }
}<|MERGE_RESOLUTION|>--- conflicted
+++ resolved
@@ -90,7 +90,8 @@
         let signed = _try_unapck_sign(msg, did_resolver, options, &mut metadata).await?;
         let msg = signed.as_deref().unwrap_or(msg);
 
-<<<<<<< HEAD
+        let msg: Self = unpack_plaintext(msg, did_resolver, &mut metadata).await?;
+
         let msg: Result<Self> = Message::from_str(msg);
 
         let msg = match msg {
@@ -102,9 +103,6 @@
             Err(e) => Err(e)?,
         }
         .validate()?;
-=======
-        let msg: Self = unpack_plaintext(msg, did_resolver, &mut metadata).await?;
->>>>>>> b9a5c190
 
         Ok((msg, metadata))
     }
@@ -196,7 +194,6 @@
             ALICE_VERIFICATION_METHOD_KEY_AGREEM_X25519, BOB_DID, BOB_DID_DOC, BOB_SECRETS,
             BOB_SECRET_KEY_AGREEMENT_KEY_P256_1, BOB_SECRET_KEY_AGREEMENT_KEY_P256_2,
             BOB_SECRET_KEY_AGREEMENT_KEY_X25519_1, BOB_SECRET_KEY_AGREEMENT_KEY_X25519_2,
-<<<<<<< HEAD
             BOB_SECRET_KEY_AGREEMENT_KEY_X25519_3, ENCRYPTED_MSG_ANON_XC20P_1,
             ENCRYPTED_MSG_ANON_XC20P_2, ENCRYPTED_MSG_AUTH_P256, ENCRYPTED_MSG_AUTH_P256_SIGNED,
             ENCRYPTED_MSG_AUTH_X25519, INVALID_PLAINTEXT_MSG_ATTACHMENTS_AS_INT_ARRAY,
@@ -216,19 +213,6 @@
             PLAINTEXT_MSG_ATTACHMENT_MULTI_1, PLAINTEXT_MSG_ATTACHMENT_MULTI_2,
             PLAINTEXT_MSG_MINIMAL, PLAINTEXT_MSG_SIMPLE, SIGNED_MSG_ALICE_KEY_1,
             SIGNED_MSG_ALICE_KEY_2, SIGNED_MSG_ALICE_KEY_3,
-=======
-            BOB_SECRET_KEY_AGREEMENT_KEY_X25519_3, CHARLIE_AUTH_METHOD_25519, CHARLIE_DID_DOC,
-            ENCRYPTED_MSG_ANON_XC20P_1, ENCRYPTED_MSG_ANON_XC20P_2, ENCRYPTED_MSG_AUTH_P256,
-            ENCRYPTED_MSG_AUTH_P256_SIGNED, ENCRYPTED_MSG_AUTH_X25519, FROM_PRIOR_FULL,
-            MESSAGE_ATTACHMENT_BASE64, MESSAGE_ATTACHMENT_JSON, MESSAGE_ATTACHMENT_LINKS,
-            MESSAGE_ATTACHMENT_MULTI_1, MESSAGE_ATTACHMENT_MULTI_2, MESSAGE_FROM_PRIOR_FULL,
-            MESSAGE_MINIMAL, MESSAGE_SIMPLE, PLAINTEXT_FROM_PRIOR,
-            PLAINTEXT_FROM_PRIOR_INVALID_SIGNATURE, PLAINTEXT_INVALID_FROM_PRIOR,
-            PLAINTEXT_MSG_ATTACHMENT_BASE64, PLAINTEXT_MSG_ATTACHMENT_JSON,
-            PLAINTEXT_MSG_ATTACHMENT_LINKS, PLAINTEXT_MSG_ATTACHMENT_MULTI_1,
-            PLAINTEXT_MSG_ATTACHMENT_MULTI_2, PLAINTEXT_MSG_MINIMAL, PLAINTEXT_MSG_SIMPLE,
-            SIGNED_MSG_ALICE_KEY_1, SIGNED_MSG_ALICE_KEY_2, SIGNED_MSG_ALICE_KEY_3,
->>>>>>> b9a5c190
         },
         PackEncryptedOptions,
     };
@@ -1419,12 +1403,279 @@
     }
 
     #[tokio::test]
-<<<<<<< HEAD
     async fn unpack_works_invalid_epk_point() {
         _verify_unpack_malformed(
             &INVALID_ENCRYPTED_MSG_ANON_P256_EPK_WRONG_POINT,
             "Malformed: Unable instantiate epk: Unable produce jwk: Invalid key data",
-=======
+        )
+        .await;
+    }
+
+    #[tokio::test]
+    async fn unpack_works_malformed_anoncrypt_msg() {
+        _verify_unpack_malformed(
+            update_field(ENCRYPTED_MSG_ANON_XC20P_1, "protected", "invalid").as_str(),
+            "Malformed: Unable decode protected header: Invalid last symbol 100, offset 6.",
+        )
+        .await;
+
+        _verify_unpack_malformed(
+            remove_field(ENCRYPTED_MSG_ANON_XC20P_1, "protected").as_str(),
+            "Malformed: Message is not a valid JWE, JWS or JWM",
+        )
+        .await;
+
+        _verify_unpack_malformed(
+            update_field(ENCRYPTED_MSG_ANON_XC20P_1, "iv", "invalid").as_str(),
+            "Malformed: Unable decode iv: Invalid last symbol 100, offset 6.",
+        )
+        .await;
+
+        _verify_unpack_malformed(
+            remove_field(ENCRYPTED_MSG_ANON_XC20P_1, "iv").as_str(),
+            "Malformed: Message is not a valid JWE, JWS or JWM",
+        )
+        .await;
+
+        _verify_unpack_malformed(
+            update_field(ENCRYPTED_MSG_ANON_XC20P_1, "ciphertext", "invalid").as_str(),
+            "Malformed: Unable decode ciphertext: Invalid last symbol 100, offset 6.",
+        )
+        .await;
+
+        _verify_unpack_malformed(
+            remove_field(ENCRYPTED_MSG_ANON_XC20P_1, "ciphertext").as_str(),
+            "Malformed: Message is not a valid JWE, JWS or JWM",
+        )
+        .await;
+
+        _verify_unpack_malformed(
+            update_field(ENCRYPTED_MSG_ANON_XC20P_1, "tag", "invalid").as_str(),
+            "Malformed: Unable decode tag: Invalid last symbol 100, offset 6.",
+        )
+        .await;
+
+        _verify_unpack_malformed(
+            remove_field(ENCRYPTED_MSG_ANON_XC20P_1, "tag").as_str(),
+            "Malformed: Message is not a valid JWE, JWS or JWM",
+        )
+        .await;
+
+        _verify_unpack_malformed(
+            update_protected_field(ENCRYPTED_MSG_ANON_XC20P_1, "apv", "invalid").as_str(),
+            "Malformed: Unable decode apv: Invalid last symbol 100, offset 6.",
+        )
+        .await;
+
+        _verify_unpack_malformed(
+            remove_protected_field(ENCRYPTED_MSG_ANON_XC20P_1, "apv").as_str(),
+            "Malformed: Unable parse protected header: missing field `apv` at line 1 column 166",
+        )
+        .await;
+    }
+
+    #[tokio::test]
+    async fn unpack_works_malformed_authcrypt_msg() {
+        _verify_unpack_malformed(
+            update_field(ENCRYPTED_MSG_AUTH_X25519, "protected", "invalid").as_str(),
+            "Malformed: Unable decode protected header: Invalid last symbol 100, offset 6.",
+        )
+        .await;
+
+        _verify_unpack_malformed(
+            remove_field(ENCRYPTED_MSG_AUTH_X25519, "protected").as_str(),
+            "Malformed: Message is not a valid JWE, JWS or JWM",
+        )
+        .await;
+
+        _verify_unpack_malformed(
+            update_field(ENCRYPTED_MSG_AUTH_X25519, "iv", "invalid").as_str(),
+            "Malformed: Unable decode iv: Invalid last symbol 100, offset 6.",
+        )
+        .await;
+
+        _verify_unpack_malformed(
+            remove_field(ENCRYPTED_MSG_AUTH_X25519, "iv").as_str(),
+            "Malformed: Message is not a valid JWE, JWS or JWM",
+        )
+        .await;
+
+        _verify_unpack_malformed(
+            update_field(ENCRYPTED_MSG_AUTH_X25519, "ciphertext", "invalid").as_str(),
+            "Malformed: Unable decode ciphertext: Invalid last symbol 100, offset 6.",
+        )
+        .await;
+
+        _verify_unpack_malformed(
+            remove_field(ENCRYPTED_MSG_AUTH_X25519, "ciphertext").as_str(),
+            "Malformed: Message is not a valid JWE, JWS or JWM",
+        )
+        .await;
+
+        _verify_unpack_malformed(
+            update_field(ENCRYPTED_MSG_AUTH_X25519, "tag", "invalid").as_str(),
+            "Malformed: Unable decode tag: Invalid last symbol 100, offset 6.",
+        )
+        .await;
+
+        _verify_unpack_malformed(
+            remove_field(ENCRYPTED_MSG_AUTH_X25519, "tag").as_str(),
+            "Malformed: Message is not a valid JWE, JWS or JWM",
+        )
+        .await;
+
+        _verify_unpack_malformed(
+            update_protected_field(ENCRYPTED_MSG_AUTH_X25519, "apv", "invalid").as_str(),
+            "Malformed: Unable decode apv: Invalid last symbol 100, offset 6.",
+        )
+        .await;
+
+        _verify_unpack_malformed(
+            remove_protected_field(ENCRYPTED_MSG_AUTH_X25519, "apv").as_str(),
+            "Malformed: Unable parse protected header: missing field `apv` at line 1 column 264",
+        )
+        .await;
+
+        _verify_unpack_malformed(
+            update_protected_field(ENCRYPTED_MSG_AUTH_X25519, "apu", "invalid").as_str(),
+            "Malformed: Unable decode apu: Invalid last symbol 100, offset 6.",
+        )
+        .await;
+
+        _verify_unpack_malformed(
+            remove_protected_field(ENCRYPTED_MSG_AUTH_X25519, "apu").as_str(),
+            "Malformed: SKID present, but no apu",
+        )
+        .await;
+    }
+
+    #[tokio::test]
+    async fn unpack_works_malformed_signed_msg() {
+        _verify_unpack_malformed(
+            update_field(SIGNED_MSG_ALICE_KEY_1, "payload", "invalid").as_str(),
+            "Malformed: Wrong signature",
+        )
+        .await;
+
+        _verify_unpack_malformed(
+            remove_field(SIGNED_MSG_ALICE_KEY_1, "payload").as_str(),
+            "Malformed: Message is not a valid JWE, JWS or JWM",
+        )
+        .await;
+
+        _verify_unpack_malformed(
+            update_field(SIGNED_MSG_ALICE_KEY_1, "signatures", "invalid").as_str(),
+            "Malformed: Message is not a valid JWE, JWS or JWM",
+        )
+        .await;
+
+        _verify_unpack_malformed(
+            remove_field(SIGNED_MSG_ALICE_KEY_1, "signatures").as_str(),
+            "Malformed: Message is not a valid JWE, JWS or JWM",
+        )
+        .await;
+    }
+
+    #[tokio::test]
+    async fn unpack_works_malformed_plaintext_msg() {
+        _verify_unpack_malformed(
+            &INVALID_PLAINTEXT_MSG_EMPTY,
+            "Malformed: Message is not a valid JWE, JWS or JWM",
+        )
+        .await;
+
+        _verify_unpack_malformed(
+            &INVALID_PLAINTEXT_MSG_STRING,
+            "Malformed: Message is not a valid JWE, JWS or JWM",
+        )
+        .await;
+
+        _verify_unpack_malformed(
+            &INVALID_PLAINTEXT_MSG_NO_ID,
+            "Malformed: Message is not a valid JWE, JWS or JWM",
+        )
+        .await;
+
+        _verify_unpack_malformed(
+            &INVALID_PLAINTEXT_MSG_NO_TYP,
+            "Malformed: Message is not a valid JWE, JWS or JWM",
+        )
+        .await;
+
+        _verify_unpack_malformed(
+            &INVALID_PLAINTEXT_MSG_NO_TYPE,
+            "Malformed: Message is not a valid JWE, JWS or JWM",
+        )
+        .await;
+
+        _verify_unpack_malformed(
+            &INVALID_PLAINTEXT_MSG_NO_BODY,
+            "Malformed: Message is not a valid JWE, JWS or JWM",
+        )
+        .await;
+
+        _verify_unpack_malformed(
+            &INVALID_PLAINTEXT_MSG_WRONG_TYP,
+            "Malformed: `typ` must be \"application/didcomm-plain+json\"",
+        )
+        .await;
+
+        _verify_unpack_malformed(
+            &INVALID_PLAINTEXT_MSG_EMPTY_ATTACHMENTS,
+            "Malformed: Message is not a valid JWE, JWS or JWM",
+        )
+        .await;
+
+        _verify_unpack_malformed(
+            &INVALID_PLAINTEXT_MSG_ATTACHMENTS_NO_DATA,
+            "Malformed: Message is not a valid JWE, JWS or JWM",
+        )
+        .await;
+
+        _verify_unpack_malformed(
+            &INVALID_PLAINTEXT_MSG_ATTACHMENTS_EMPTY_DATA,
+            "Malformed: Message is not a valid JWE, JWS or JWM",
+        )
+        .await;
+
+        _verify_unpack_malformed(
+            &INVALID_PLAINTEXT_MSG_ATTACHMENTS_LINKS_NO_HASH,
+            "Malformed: Message is not a valid JWE, JWS or JWM",
+        )
+        .await;
+
+        _verify_unpack_malformed(
+            &INVALID_PLAINTEXT_MSG_ATTACHMENTS_AS_STRING,
+            "Malformed: Message is not a valid JWE, JWS or JWM",
+        )
+        .await;
+
+        _verify_unpack_malformed(
+            &INVALID_PLAINTEXT_MSG_ATTACHMENTS_AS_INT_ARRAY,
+            "Malformed: Message is not a valid JWE, JWS or JWM",
+        )
+        .await;
+
+        _verify_unpack_malformed(
+            &INVALID_PLAINTEXT_MSG_ATTACHMENTS_WRONG_DATA,
+            "Malformed: Message is not a valid JWE, JWS or JWM",
+        )
+        .await;
+
+        _verify_unpack_malformed(
+            &INVALID_PLAINTEXT_MSG_ATTACHMENTS_WRONG_ID,
+            "Malformed: Message is not a valid JWE, JWS or JWM",
+        )
+        .await;
+
+        _verify_unpack_malformed(
+            &INVALID_PLAINTEXT_MSG_ATTACHMENTS_NULL_DATA,
+            "Malformed: Message is not a valid JWE, JWS or JWM",
+        )
+        .await;
+    }
+
+    #[tokio::test]
     async fn unpack_plaintext_works_from_prior() {
         let exp_metadata = UnpackMetadata {
             anonymous_sender: false,
@@ -1447,287 +1698,26 @@
             PLAINTEXT_FROM_PRIOR,
             &MESSAGE_FROM_PRIOR_FULL,
             &exp_metadata,
->>>>>>> b9a5c190
-        )
-        .await;
-    }
-
-    #[tokio::test]
-<<<<<<< HEAD
-    async fn unpack_works_malformed_anoncrypt_msg() {
-        _verify_unpack_malformed(
-            update_field(ENCRYPTED_MSG_ANON_XC20P_1, "protected", "invalid").as_str(),
-            "Malformed: Unable decode protected header: Invalid last symbol 100, offset 6.",
-        )
-        .await;
-
-        _verify_unpack_malformed(
-            remove_field(ENCRYPTED_MSG_ANON_XC20P_1, "protected").as_str(),
-            "Malformed: Message is not a valid JWE, JWS or JWM",
-        )
-        .await;
-
-        _verify_unpack_malformed(
-            update_field(ENCRYPTED_MSG_ANON_XC20P_1, "iv", "invalid").as_str(),
-            "Malformed: Unable decode iv: Invalid last symbol 100, offset 6.",
-        )
-        .await;
-
-        _verify_unpack_malformed(
-            remove_field(ENCRYPTED_MSG_ANON_XC20P_1, "iv").as_str(),
-            "Malformed: Message is not a valid JWE, JWS or JWM",
-        )
-        .await;
-
-        _verify_unpack_malformed(
-            update_field(ENCRYPTED_MSG_ANON_XC20P_1, "ciphertext", "invalid").as_str(),
-            "Malformed: Unable decode ciphertext: Invalid last symbol 100, offset 6.",
-        )
-        .await;
-
-        _verify_unpack_malformed(
-            remove_field(ENCRYPTED_MSG_ANON_XC20P_1, "ciphertext").as_str(),
-            "Malformed: Message is not a valid JWE, JWS or JWM",
-        )
-        .await;
-
-        _verify_unpack_malformed(
-            update_field(ENCRYPTED_MSG_ANON_XC20P_1, "tag", "invalid").as_str(),
-            "Malformed: Unable decode tag: Invalid last symbol 100, offset 6.",
-        )
-        .await;
-
-        _verify_unpack_malformed(
-            remove_field(ENCRYPTED_MSG_ANON_XC20P_1, "tag").as_str(),
-            "Malformed: Message is not a valid JWE, JWS or JWM",
-        )
-        .await;
-
-        _verify_unpack_malformed(
-            update_protected_field(ENCRYPTED_MSG_ANON_XC20P_1, "apv", "invalid").as_str(),
-            "Malformed: Unable decode apv: Invalid last symbol 100, offset 6.",
-        )
-        .await;
-
-        _verify_unpack_malformed(
-            remove_protected_field(ENCRYPTED_MSG_ANON_XC20P_1, "apv").as_str(),
-            "Malformed: Unable parse protected header: missing field `apv` at line 1 column 166",
-        )
-        .await;
-    }
-
-    #[tokio::test]
-    async fn unpack_works_malformed_authcrypt_msg() {
-        _verify_unpack_malformed(
-            update_field(ENCRYPTED_MSG_AUTH_X25519, "protected", "invalid").as_str(),
-            "Malformed: Unable decode protected header: Invalid last symbol 100, offset 6.",
-        )
-        .await;
-
-        _verify_unpack_malformed(
-            remove_field(ENCRYPTED_MSG_AUTH_X25519, "protected").as_str(),
-            "Malformed: Message is not a valid JWE, JWS or JWM",
-        )
-        .await;
-
-        _verify_unpack_malformed(
-            update_field(ENCRYPTED_MSG_AUTH_X25519, "iv", "invalid").as_str(),
-            "Malformed: Unable decode iv: Invalid last symbol 100, offset 6.",
-        )
-        .await;
-
-        _verify_unpack_malformed(
-            remove_field(ENCRYPTED_MSG_AUTH_X25519, "iv").as_str(),
-            "Malformed: Message is not a valid JWE, JWS or JWM",
-        )
-        .await;
-
-        _verify_unpack_malformed(
-            update_field(ENCRYPTED_MSG_AUTH_X25519, "ciphertext", "invalid").as_str(),
-            "Malformed: Unable decode ciphertext: Invalid last symbol 100, offset 6.",
-        )
-        .await;
-
-        _verify_unpack_malformed(
-            remove_field(ENCRYPTED_MSG_AUTH_X25519, "ciphertext").as_str(),
-            "Malformed: Message is not a valid JWE, JWS or JWM",
-        )
-        .await;
-
-        _verify_unpack_malformed(
-            update_field(ENCRYPTED_MSG_AUTH_X25519, "tag", "invalid").as_str(),
-            "Malformed: Unable decode tag: Invalid last symbol 100, offset 6.",
-        )
-        .await;
-
-        _verify_unpack_malformed(
-            remove_field(ENCRYPTED_MSG_AUTH_X25519, "tag").as_str(),
-            "Malformed: Message is not a valid JWE, JWS or JWM",
-        )
-        .await;
-
-        _verify_unpack_malformed(
-            update_protected_field(ENCRYPTED_MSG_AUTH_X25519, "apv", "invalid").as_str(),
-            "Malformed: Unable decode apv: Invalid last symbol 100, offset 6.",
-        )
-        .await;
-
-        _verify_unpack_malformed(
-            remove_protected_field(ENCRYPTED_MSG_AUTH_X25519, "apv").as_str(),
-            "Malformed: Unable parse protected header: missing field `apv` at line 1 column 264",
-        )
-        .await;
-
-        _verify_unpack_malformed(
-            update_protected_field(ENCRYPTED_MSG_AUTH_X25519, "apu", "invalid").as_str(),
-            "Malformed: Unable decode apu: Invalid last symbol 100, offset 6.",
-        )
-        .await;
-
-        _verify_unpack_malformed(
-            remove_protected_field(ENCRYPTED_MSG_AUTH_X25519, "apu").as_str(),
-            "Malformed: SKID present, but no apu",
-=======
+        )
+        .await;
+    }
+
+    #[tokio::test]
     async fn unpack_plaintext_works_invalid_from_prior() {
         _verify_unpack_returns_error(
             PLAINTEXT_INVALID_FROM_PRIOR,
             ErrorKind::Malformed,
             "Malformed: Unable to parse compactly serialized JWS",
->>>>>>> b9a5c190
-        )
-        .await;
-    }
-
-    #[tokio::test]
-<<<<<<< HEAD
-    async fn unpack_works_malformed_signed_msg() {
-        _verify_unpack_malformed(
-            update_field(SIGNED_MSG_ALICE_KEY_1, "payload", "invalid").as_str(),
-            "Malformed: Wrong signature",
-        )
-        .await;
-
-        _verify_unpack_malformed(
-            remove_field(SIGNED_MSG_ALICE_KEY_1, "payload").as_str(),
-            "Malformed: Message is not a valid JWE, JWS or JWM",
-        )
-        .await;
-
-        _verify_unpack_malformed(
-            update_field(SIGNED_MSG_ALICE_KEY_1, "signatures", "invalid").as_str(),
-            "Malformed: Message is not a valid JWE, JWS or JWM",
-        )
-        .await;
-
-        _verify_unpack_malformed(
-            remove_field(SIGNED_MSG_ALICE_KEY_1, "signatures").as_str(),
-            "Malformed: Message is not a valid JWE, JWS or JWM",
-        )
-        .await;
-    }
-
-    #[tokio::test]
-    async fn unpack_works_malformed_plaintext_msg() {
-        _verify_unpack_malformed(
-            &INVALID_PLAINTEXT_MSG_EMPTY,
-            "Malformed: Message is not a valid JWE, JWS or JWM",
-        )
-        .await;
-
-        _verify_unpack_malformed(
-            &INVALID_PLAINTEXT_MSG_STRING,
-            "Malformed: Message is not a valid JWE, JWS or JWM",
-        )
-        .await;
-
-        _verify_unpack_malformed(
-            &INVALID_PLAINTEXT_MSG_NO_ID,
-            "Malformed: Message is not a valid JWE, JWS or JWM",
-        )
-        .await;
-
-        _verify_unpack_malformed(
-            &INVALID_PLAINTEXT_MSG_NO_TYP,
-            "Malformed: Message is not a valid JWE, JWS or JWM",
-        )
-        .await;
-
-        _verify_unpack_malformed(
-            &INVALID_PLAINTEXT_MSG_NO_TYPE,
-            "Malformed: Message is not a valid JWE, JWS or JWM",
-        )
-        .await;
-
-        _verify_unpack_malformed(
-            &INVALID_PLAINTEXT_MSG_NO_BODY,
-            "Malformed: Message is not a valid JWE, JWS or JWM",
-        )
-        .await;
-
-        _verify_unpack_malformed(
-            &INVALID_PLAINTEXT_MSG_WRONG_TYP,
-            "Malformed: `typ` must be \"application/didcomm-plain+json\"",
-        )
-        .await;
-
-        _verify_unpack_malformed(
-            &INVALID_PLAINTEXT_MSG_EMPTY_ATTACHMENTS,
-            "Malformed: Message is not a valid JWE, JWS or JWM",
-        )
-        .await;
-
-        _verify_unpack_malformed(
-            &INVALID_PLAINTEXT_MSG_ATTACHMENTS_NO_DATA,
-            "Malformed: Message is not a valid JWE, JWS or JWM",
-        )
-        .await;
-
-        _verify_unpack_malformed(
-            &INVALID_PLAINTEXT_MSG_ATTACHMENTS_EMPTY_DATA,
-            "Malformed: Message is not a valid JWE, JWS or JWM",
-        )
-        .await;
-
-        _verify_unpack_malformed(
-            &INVALID_PLAINTEXT_MSG_ATTACHMENTS_LINKS_NO_HASH,
-            "Malformed: Message is not a valid JWE, JWS or JWM",
-        )
-        .await;
-
-        _verify_unpack_malformed(
-            &INVALID_PLAINTEXT_MSG_ATTACHMENTS_AS_STRING,
-            "Malformed: Message is not a valid JWE, JWS or JWM",
-        )
-        .await;
-
-        _verify_unpack_malformed(
-            &INVALID_PLAINTEXT_MSG_ATTACHMENTS_AS_INT_ARRAY,
-            "Malformed: Message is not a valid JWE, JWS or JWM",
-        )
-        .await;
-
-        _verify_unpack_malformed(
-            &INVALID_PLAINTEXT_MSG_ATTACHMENTS_WRONG_DATA,
-            "Malformed: Message is not a valid JWE, JWS or JWM",
-        )
-        .await;
-
-        _verify_unpack_malformed(
-            &INVALID_PLAINTEXT_MSG_ATTACHMENTS_WRONG_ID,
-            "Malformed: Message is not a valid JWE, JWS or JWM",
-        )
-        .await;
-
-        _verify_unpack_malformed(
-            &INVALID_PLAINTEXT_MSG_ATTACHMENTS_NULL_DATA,
-            "Malformed: Message is not a valid JWE, JWS or JWM",
-=======
+        )
+        .await;
+    }
+
+    #[tokio::test]
     async fn unpack_plaintext_works_invalid_from_prior_signature() {
         _verify_unpack_returns_error(
             PLAINTEXT_FROM_PRIOR_INVALID_SIGNATURE,
             ErrorKind::Malformed,
             "Malformed: Unable to verify from_prior signature: Unable decode signature: Invalid last symbol 66, offset 85.",
->>>>>>> b9a5c190
         )
         .await;
     }
@@ -1783,19 +1773,10 @@
         assert_eq!(&metadata, exp_metadata);
     }
 
-<<<<<<< HEAD
     async fn _verify_unpack_malformed(msg: &str, exp_error_str: &str) {
         _verify_unpack_error(msg, ErrorKind::Malformed, exp_error_str).await
     }
 
-    async fn _verify_unpack_error(msg: &str, kind: ErrorKind, exp_error_str: &str) {
-        let did_resolver =
-            ExampleDIDResolver::new(vec![ALICE_DID_DOC.clone(), BOB_DID_DOC.clone()]);
-
-        let secrets_resolver = ExampleSecretsResolver::new(BOB_SECRETS.clone());
-
-        let res = Message::unpack(
-=======
     async fn _verify_unpack_returns_error(msg: &str, exp_err_kind: ErrorKind, exp_err_msg: &str) {
         let did_resolver = ExampleDIDResolver::new(vec![
             ALICE_DID_DOC.clone(),
@@ -1806,24 +1787,15 @@
         let secrets_resolver = ExampleSecretsResolver::new(BOB_SECRETS.clone());
 
         let err = Message::unpack(
->>>>>>> b9a5c190
             msg,
             &did_resolver,
             &secrets_resolver,
             &UnpackOptions::default(),
         )
-<<<<<<< HEAD
-        .await;
-
-        let err = res.expect_err("res is ok");
-        assert_eq!(err.kind(), kind);
-        assert_eq!(format!("{}", err), exp_error_str);
-=======
         .await
         .expect_err("res is ok");
 
         assert_eq!(err.kind(), exp_err_kind);
         assert_eq!(format!("{}", err), exp_err_msg);
->>>>>>> b9a5c190
     }
 }