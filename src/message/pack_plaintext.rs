--- conflicted
+++ resolved
@@ -24,13 +24,6 @@
         &self,
         did_resolver: &'dr (dyn DIDResolver + 'dr),
     ) -> Result<String> {
-<<<<<<< HEAD
-        if let Some(from_prior) = &self.from_prior {
-            let (_unpacked_from_prior, _from_prior_issuer_kid) =
-                FromPrior::unpack(from_prior, did_resolver).await?;
-
-            // TODO: Add validation of FromPrior and Message fields consistency
-=======
         let (from_prior, from_prior_issuer_kid) = match self.from_prior {
             Some(ref from_prior) => {
                 let (from_prior, from_prior_issuer_kid) =
@@ -38,7 +31,6 @@
                 (Some(from_prior), Some(from_prior_issuer_kid))
             }
             None => (None, None),
->>>>>>> 3d3087f8
         };
 
         self._validate_pack_plaintext(from_prior.as_ref(), from_prior_issuer_kid.as_deref())?;
