mod anoncrypt;
mod authcrypt;

use serde::{Deserialize, Serialize};
use serde_json::Value;

use crate::utils::did::{did_or_url, is_did};
use crate::{
    algorithms::{AnonCryptAlg, AuthCryptAlg},
    did::DIDResolver,
    error::{err_msg, ErrorKind, Result, ResultContext},
    secrets::SecretsResolver,
    Message, PackSignedMetadata,
};

use self::{anoncrypt::anoncrypt, authcrypt::authcrypt};

impl Message {
    /// Produces `DIDComm Encrypted Message`
    /// https://identity.foundation/didcomm-messaging/spec/#didcomm-encrypted-message.
    ///
    /// A DIDComm encrypted message is an encrypted JWM (JSON Web Messages) and
    /// hides its content from all but authorized recipients, discloses (optionally) and proves
    /// the sender to exactly and only those recipients, and provides integrity guarantees.
    /// It is important in privacy-preserving routing. It is what normally moves over network
    /// transports in DIDComm applications, and is the safest format for storing DIDComm data at rest.
    ///
    /// Encryption is done as following:
    ///  - Encryption is done via the keys from the `keyAgreement` verification relationship in the DID Doc
    ///  - if `to` is a DID, then multiplex encryption is done for all keys from the
    ///    receiver's `keyAgreement` verification relationship
    ///    which are compatible the sender's key.
    ///  - if `to` is a key ID, then encryption is done for the receiver's `keyAgreement`
    ///    verification method identified by the given key ID.
    ///  - if `from` is a DID, then sender `keyAgreement` will be negotiated based on recipient preference and
    ///    sender-recipient crypto compatibility.
    ///  - if `from` is a key ID, then the sender's `keyAgreement` verification method
    ///    identified by the given key ID is used.
    ///  - if `from` is None, then anonymous encryption is done and there will be no sender authentication property.
    ///
    /// It's possible to add non-repudiation by providing `sign_by` parameter.
    ///
    /// # Params
    /// - `to` recipient DID or key ID the sender uses encryption.
    /// - `from` a sender DID or key ID. If set message will be repudiable authenticated or anonymous otherwise.
    ///    Must match `from` header in Plaintext if the header is set.
    /// - `sign_by` if `Some` message will be additionally signed to provide additional non-repudiable authentication
    ///    by provided DID/Key. Signed messages are only necessary when the origin of plaintext must be provable
    ///    to third parties, or when the sender can’t be proven to the recipient by authenticated encryption because
    ///    the recipient is not known in advance (e.g., in a broadcast scenario).
    ///    Adding a signature when one is not needed can degrade rather than enhance security because
    ///    it relinquishes the sender’s ability to speak off the record.
    /// - `did_resolver` instance of `DIDResolver` to resolve DIDs.
    /// - `secrets_resolver` instance of SecretsResolver` to resolve sender DID keys secrets.
    /// - `options` allow fine configuration of packing process and have implemented `Default`.
    ///
    /// # Returns
    /// Tuple `(encrypted_message, metadata)`.
    /// - `encrypted_message` A DIDComm encrypted message as a JSON string.
    /// - `metadata` additional metadata about this `pack` execution like used keys identifiers,
    ///   used messaging service.
    ///
    /// # Errors
    /// - `DIDNotResolved` Sender or recipient DID not found.
    /// - `DIDUrlNotResolved` DID doesn't contain mentioned DID Urls (for ex., key id)
    /// - `SecretNotFound` Sender secret is not found.
    /// - `NoCompatibleCrypto` No compatible keys are found between sender and recipient.
    /// - `Unsupported` Used crypto or method is unsupported.
    /// - `InvalidState` Indicates library error.
    /// - `IOError` IO error during DID or secrets resolving
    /// TODO: verify and update errors list
    pub async fn pack_encrypted<'dr, 'sr>(
        &self,
        to: &str,
        from: Option<&str>,
        sign_by: Option<&str>,
        did_resolver: &'dr (dyn DIDResolver + 'dr),
        secrets_resolver: &'sr (dyn SecretsResolver + 'sr),
        options: &PackEncryptedOptions,
    ) -> Result<(String, PackEncryptedMetadata)> {
        // TODO: Support `forward` protocol wrapping
        if options.forward {
            Err(err_msg(
                ErrorKind::Unsupported,
                "Forward protocol wrapping is unsupported in this version",
            ))?
        };

        self._validate_pack_encrypted(to, from, sign_by)?;
        // TODO: Think how to avoid resolving of did multiple times
        // and perform async operations in parallel

        let (msg, sign_by_kid) = if let Some(sign_by) = sign_by {
            let (msg, PackSignedMetadata { sign_by_kid }) = self
                .pack_signed(sign_by, did_resolver, secrets_resolver)
                .await
                .context("Unable produce sign envelope")?;

            (msg, Some(sign_by_kid))
        } else {
            let msg = self
                .pack_plaintext(did_resolver)
                .await
                .context("Unable produce plaintext")?;
            (msg, None)
        };

        let (msg, from_kid, to_kids) = if let Some(from) = from {
            let (msg, from_kid, to_kids) = authcrypt(
                to,
                from,
                did_resolver,
                secrets_resolver,
                msg.as_bytes(),
                &options.enc_alg_auth,
                &options.enc_alg_anon,
                options.protect_sender,
            )
            .await?;

            (msg, Some(from_kid), to_kids)
        } else {
            let (msg, to_kids) =
                anoncrypt(to, did_resolver, msg.as_bytes(), &options.enc_alg_anon).await?;

            (msg, None, to_kids)
        };

        let metadata = PackEncryptedMetadata {
            messaging_service: None,
            from_kid,
            sign_by_kid,
            to_kids,
        };

        Ok((msg, metadata))
    }

    fn _validate_pack_encrypted(
        &self,
        to: &str,
        from: Option<&str>,
        sign_by: Option<&str>,
    ) -> Result<bool> {
        if !is_did(to) {
            Err(err_msg(
                ErrorKind::IllegalArgument,
                "`to` value is not a valid DID or DID URL",
            ))?;
        }

        match from {
            Some(from) if !is_did(from) => Err(err_msg(
                ErrorKind::IllegalArgument,
                "`from` value is not a valid DID or DID URL",
            ))?,
            _ => {}
        }

        match sign_by {
            Some(sign_by) if !is_did(sign_by) => Err(err_msg(
                ErrorKind::IllegalArgument,
                "`sign_from` value is not a valid DID or DID URL",
            ))?,
            _ => {}
        }

        let (to_did, _) = did_or_url(to);

        match self.to {
            Some(ref sto) if !sto.contains(&to_did.into()) => {
                Err(err_msg(
                    ErrorKind::IllegalArgument,
                    "`message.to` value does not contain `to` value's DID",
                ))?;
            }
            _ => {}
        }

        match (from, &self.from) {
            (Some(ref from), Some(ref sfrom)) if did_or_url(from).0 != sfrom => Err(err_msg(
                ErrorKind::IllegalArgument,
                "`message.from` value is not equal to `from` value's DID",
            ))?,
            _ => {}
        }

        Ok(true)
    }
}

/// Allow fine configuration of packing process.
#[derive(Debug, PartialEq, Eq, Deserialize)]
pub struct PackEncryptedOptions {
    /// If `true` and message is authenticated than information about sender will be protected from mediators, but
    /// additional re-encryption will be required. For anonymous messages this property will be ignored.
    #[serde(default)]
    pub protect_sender: bool,

    /// Whether the encrypted messages need to be wrapped into `Forward` messages to be sent to Mediators
    /// as defined by the `Forward` protocol.
    #[serde(default = "crate::utils::serde::_true")]
    pub forward: bool,

    /// if forward is enabled these optional headers can be passed to the wrapping `Forward` messages.
    /// If forward is disabled this property will be ignored.
    pub forward_headers: Option<Vec<(String, Value)>>,

    /// Identifier (DID URL) of messaging service (https://identity.foundation/didcomm-messaging/spec/#did-document-service-endpoint).
    /// If DID contains multiple messaging services it allows specify what service to use.
    /// If not present first service will be used.
    pub messaging_service: Option<String>,

    /// Algorithm used for authenticated encryption
    #[serde(default)]
    pub enc_alg_auth: AuthCryptAlg,

    /// Algorithm used for anonymous encryption
    #[serde(default)]
    pub enc_alg_anon: AnonCryptAlg,
}

impl Default for PackEncryptedOptions {
    fn default() -> Self {
        PackEncryptedOptions {
            protect_sender: false,
            forward: true,
            forward_headers: None,
            messaging_service: None,
            enc_alg_auth: AuthCryptAlg::default(),
            enc_alg_anon: AnonCryptAlg::default(),
        }
    }
}

/// Additional metadata about this `encrypt` method execution like used keys identifiers,
/// used messaging service.
#[derive(Debug, PartialEq, Eq, Clone, Serialize)]
pub struct PackEncryptedMetadata {
    /// Information about messaging service used for message preparation.
    /// Practically `service_endpoint` field can be used to transport the message.
    pub messaging_service: Option<MessagingServiceMetadata>,

    /// Identifier (DID URL) of sender key used for message encryption.
    pub from_kid: Option<String>,

    /// Identifier (DID URL) of sender key used for message sign.
    pub sign_by_kid: Option<String>,

    /// Identifiers (DID URLs) of recipient keys used for message encryption.
    pub to_kids: Vec<String>,
}

/// Information about messaging service used for message preparation.
/// Practically `service_endpoint` field can be used to transport the message.
#[derive(Debug, PartialEq, Eq, Clone, Serialize)]
pub struct MessagingServiceMetadata {
    /// Identifier (DID URL) of used messaging service.
    pub id: String,

    /// Service endpoint of used messaging service.
    pub service_endpoint: String,
}

#[cfg(test)]
mod tests {
    use askar_crypto::{
        alg::{
            aes::{A256CbcHs512, A256Gcm, A256Kw, AesKey},
            chacha20::{Chacha20Key, XC20P},
            ed25519::Ed25519KeyPair,
            k256::K256KeyPair,
            p256::P256KeyPair,
            x25519::X25519KeyPair,
        },
        encrypt::KeyAeadInPlace,
        kdf::{ecdh_1pu::Ecdh1PU, ecdh_es::EcdhEs, FromKeyDerivation, KeyExchange},
        repr::{KeyGen, KeySecretBytes},
        sign::KeySigVerify,
    };

    use serde_json::Value;

    use crate::error::ErrorKind;
    use crate::test_vectors::CHARLIE_DID;
    use crate::{
        algorithms::AnonCryptAlg,
        did::{resolvers::ExampleDIDResolver, VerificationMaterial, VerificationMethod},
        jwe,
        jwk::{FromJwkValue, ToJwkValue},
        jws,
        secrets::{resolvers::ExampleSecretsResolver, Secret, SecretMaterial},
        test_vectors::{
            ALICE_AUTH_METHOD_25519, ALICE_AUTH_METHOD_P256, ALICE_AUTH_METHOD_SECPP256K1,
<<<<<<< HEAD
            ALICE_DID, ALICE_DID_DOC, ALICE_SECRETS, ALICE_VERIFICATION_METHOD_KEY_AGREEM_P256,
            ALICE_VERIFICATION_METHOD_KEY_AGREEM_X25519, BOB_DID, BOB_DID_DOC, BOB_SECRETS,
            BOB_SECRET_KEY_AGREEMENT_KEY_P256_1, BOB_SECRET_KEY_AGREEMENT_KEY_P256_2,
            BOB_SECRET_KEY_AGREEMENT_KEY_X25519_1, BOB_SECRET_KEY_AGREEMENT_KEY_X25519_2,
            BOB_SECRET_KEY_AGREEMENT_KEY_X25519_3, CHARLIE_DID_DOC,
            CHARLIE_ROTATED_TO_ALICE_SECRETS, CHARLIE_SECRET_AUTH_KEY_ED25519, FROM_PRIOR_FULL,
            MESSAGE_FROM_PRIOR_FULL, MESSAGE_SIMPLE, PLAINTEXT_MSG_SIMPLE,
=======
            ALICE_DID, ALICE_DID_DOC, ALICE_DID_DOC_WITH_NO_SECRETS, ALICE_SECRETS,
            ALICE_VERIFICATION_METHOD_KEY_AGREEM_P256, ALICE_VERIFICATION_METHOD_KEY_AGREEM_X25519,
            BOB_DID, BOB_DID_DOC, BOB_DID_DOC_NO_SECRETS, BOB_SECRET_KEY_AGREEMENT_KEY_P256_1,
            BOB_SECRET_KEY_AGREEMENT_KEY_P256_2, BOB_SECRET_KEY_AGREEMENT_KEY_X25519_1,
            BOB_SECRET_KEY_AGREEMENT_KEY_X25519_2, BOB_SECRET_KEY_AGREEMENT_KEY_X25519_3,
            MESSAGE_SIMPLE, PLAINTEXT_MSG_SIMPLE,
>>>>>>> cb1cb505
        },
        utils::crypto::{JoseKDF, KeyWrap},
        Message, PackEncryptedMetadata, PackEncryptedOptions, UnpackOptions,
    };

    #[tokio::test]
    async fn pack_encrypted_works_authcrypt() {
        _pack_encrypted_works_authcrypt::<
            AesKey<A256CbcHs512>,
            Ecdh1PU<'_, X25519KeyPair>,
            X25519KeyPair,
            AesKey<A256Kw>,
        >(
            BOB_DID,
            vec![
                &BOB_SECRET_KEY_AGREEMENT_KEY_X25519_1,
                &BOB_SECRET_KEY_AGREEMENT_KEY_X25519_2,
                &BOB_SECRET_KEY_AGREEMENT_KEY_X25519_3,
            ],
            ALICE_DID,
            &ALICE_VERIFICATION_METHOD_KEY_AGREEM_X25519,
        )
        .await;

        _pack_encrypted_works_authcrypt::<
            AesKey<A256CbcHs512>,
            Ecdh1PU<'_, X25519KeyPair>,
            X25519KeyPair,
            AesKey<A256Kw>,
        >(
            &BOB_SECRET_KEY_AGREEMENT_KEY_X25519_2.id,
            vec![&BOB_SECRET_KEY_AGREEMENT_KEY_X25519_2],
            ALICE_DID,
            &ALICE_VERIFICATION_METHOD_KEY_AGREEM_X25519,
        )
        .await;

        _pack_encrypted_works_authcrypt::<
            AesKey<A256CbcHs512>,
            Ecdh1PU<'_, X25519KeyPair>,
            X25519KeyPair,
            AesKey<A256Kw>,
        >(
            &BOB_SECRET_KEY_AGREEMENT_KEY_X25519_2.id,
            vec![&BOB_SECRET_KEY_AGREEMENT_KEY_X25519_2],
            &ALICE_VERIFICATION_METHOD_KEY_AGREEM_X25519.id,
            &ALICE_VERIFICATION_METHOD_KEY_AGREEM_X25519,
        )
        .await;

        _pack_encrypted_works_authcrypt::<
            AesKey<A256CbcHs512>,
            Ecdh1PU<'_, P256KeyPair>,
            P256KeyPair,
            AesKey<A256Kw>,
        >(
            BOB_DID,
            vec![
                &BOB_SECRET_KEY_AGREEMENT_KEY_P256_1,
                &BOB_SECRET_KEY_AGREEMENT_KEY_P256_2,
            ],
            &ALICE_VERIFICATION_METHOD_KEY_AGREEM_P256.id,
            &ALICE_VERIFICATION_METHOD_KEY_AGREEM_P256,
        )
        .await;

        _pack_encrypted_works_authcrypt::<
            AesKey<A256CbcHs512>,
            Ecdh1PU<'_, P256KeyPair>,
            P256KeyPair,
            AesKey<A256Kw>,
        >(
            &BOB_SECRET_KEY_AGREEMENT_KEY_P256_1.id,
            vec![&BOB_SECRET_KEY_AGREEMENT_KEY_P256_1],
            &ALICE_VERIFICATION_METHOD_KEY_AGREEM_P256.id,
            &ALICE_VERIFICATION_METHOD_KEY_AGREEM_P256,
        )
        .await;

        _pack_encrypted_works_authcrypt::<
            AesKey<A256CbcHs512>,
            Ecdh1PU<'_, P256KeyPair>,
            P256KeyPair,
            AesKey<A256Kw>,
        >(
            &BOB_SECRET_KEY_AGREEMENT_KEY_P256_2.id,
            vec![&BOB_SECRET_KEY_AGREEMENT_KEY_P256_2],
            &ALICE_VERIFICATION_METHOD_KEY_AGREEM_P256.id,
            &ALICE_VERIFICATION_METHOD_KEY_AGREEM_P256,
        )
        .await;

        _pack_encrypted_works_authcrypt::<
            AesKey<A256CbcHs512>,
            Ecdh1PU<'_, P256KeyPair>,
            P256KeyPair,
            AesKey<A256Kw>,
        >(
            BOB_DID,
            vec![
                &BOB_SECRET_KEY_AGREEMENT_KEY_P256_1,
                &BOB_SECRET_KEY_AGREEMENT_KEY_P256_2,
            ],
            &ALICE_VERIFICATION_METHOD_KEY_AGREEM_P256.id,
            &ALICE_VERIFICATION_METHOD_KEY_AGREEM_P256,
        )
        .await;

        _pack_encrypted_works_authcrypt::<
            AesKey<A256CbcHs512>,
            Ecdh1PU<'_, P256KeyPair>,
            P256KeyPair,
            AesKey<A256Kw>,
        >(
            &BOB_SECRET_KEY_AGREEMENT_KEY_P256_1.id,
            vec![&BOB_SECRET_KEY_AGREEMENT_KEY_P256_1],
            ALICE_DID,
            &ALICE_VERIFICATION_METHOD_KEY_AGREEM_P256,
        )
        .await;

        async fn _pack_encrypted_works_authcrypt<CE, KDF, KE, KW>(
            to: &str,
            to_keys: Vec<&Secret>,
            from: &str,
            from_key: &VerificationMethod,
        ) where
            CE: KeyAeadInPlace + KeySecretBytes,
            KDF: JoseKDF<KE, KW>,
            KE: KeyExchange + KeyGen + ToJwkValue + FromJwkValue,
            KW: KeyWrap + FromKeyDerivation,
        {
            let did_resolver =
                ExampleDIDResolver::new(vec![ALICE_DID_DOC.clone(), BOB_DID_DOC.clone()]);

            let secrets_resolver = ExampleSecretsResolver::new(ALICE_SECRETS.clone());

            let (msg, metadata) = MESSAGE_SIMPLE
                .pack_encrypted(
                    to,
                    Some(from),
                    None,
                    &did_resolver,
                    &secrets_resolver,
                    &PackEncryptedOptions {
                        forward: false,
                        ..PackEncryptedOptions::default()
                    },
                )
                .await
                .expect("encrypt is ok.");

            assert_eq!(
                metadata,
                PackEncryptedMetadata {
                    messaging_service: None,
                    from_kid: Some(from_key.id.clone()),
                    sign_by_kid: None,
                    to_kids: to_keys.iter().map(|s| s.id.clone()).collect::<Vec<_>>(),
                }
            );

            let msg = _verify_authcrypt::<CE, KDF, KE, KW>(&msg, to_keys, from_key);
            _verify_plaintext(&msg, PLAINTEXT_MSG_SIMPLE);
        }
    }

    #[tokio::test]
    async fn pack_encrypted_works_authcrypt_protected_sender() {
        _pack_encrypted_works_authcrypt_protected_sender::<
            AesKey<A256CbcHs512>,
            Ecdh1PU<'_, X25519KeyPair>,
            X25519KeyPair,
            AesKey<A256Kw>,
            AesKey<A256CbcHs512>,
            EcdhEs<'_, X25519KeyPair>,
            X25519KeyPair,
            AesKey<A256Kw>,
        >(
            BOB_DID,
            vec![
                &BOB_SECRET_KEY_AGREEMENT_KEY_X25519_1,
                &BOB_SECRET_KEY_AGREEMENT_KEY_X25519_2,
                &BOB_SECRET_KEY_AGREEMENT_KEY_X25519_3,
            ],
            ALICE_DID,
            &ALICE_VERIFICATION_METHOD_KEY_AGREEM_X25519,
            AnonCryptAlg::A256cbcHs512EcdhEsA256kw,
            jwe::EncAlgorithm::A256cbcHs512,
        )
        .await;

        _pack_encrypted_works_authcrypt_protected_sender::<
            AesKey<A256CbcHs512>,
            Ecdh1PU<'_, X25519KeyPair>,
            X25519KeyPair,
            AesKey<A256Kw>,
            AesKey<A256Gcm>,
            EcdhEs<'_, X25519KeyPair>,
            X25519KeyPair,
            AesKey<A256Kw>,
        >(
            BOB_DID,
            vec![
                &BOB_SECRET_KEY_AGREEMENT_KEY_X25519_1,
                &BOB_SECRET_KEY_AGREEMENT_KEY_X25519_2,
                &BOB_SECRET_KEY_AGREEMENT_KEY_X25519_3,
            ],
            ALICE_DID,
            &ALICE_VERIFICATION_METHOD_KEY_AGREEM_X25519,
            AnonCryptAlg::A256gcmEcdhEsA256kw,
            jwe::EncAlgorithm::A256Gcm,
        )
        .await;

        _pack_encrypted_works_authcrypt_protected_sender::<
            AesKey<A256CbcHs512>,
            Ecdh1PU<'_, X25519KeyPair>,
            X25519KeyPair,
            AesKey<A256Kw>,
            Chacha20Key<XC20P>,
            EcdhEs<'_, X25519KeyPair>,
            X25519KeyPair,
            AesKey<A256Kw>,
        >(
            BOB_DID,
            vec![
                &BOB_SECRET_KEY_AGREEMENT_KEY_X25519_1,
                &BOB_SECRET_KEY_AGREEMENT_KEY_X25519_2,
                &BOB_SECRET_KEY_AGREEMENT_KEY_X25519_3,
            ],
            ALICE_DID,
            &ALICE_VERIFICATION_METHOD_KEY_AGREEM_X25519,
            AnonCryptAlg::Xc20pEcdhEsA256kw,
            jwe::EncAlgorithm::Xc20P,
        )
        .await;

        _pack_encrypted_works_authcrypt_protected_sender::<
            AesKey<A256CbcHs512>,
            Ecdh1PU<'_, X25519KeyPair>,
            X25519KeyPair,
            AesKey<A256Kw>,
            AesKey<A256CbcHs512>,
            EcdhEs<'_, X25519KeyPair>,
            X25519KeyPair,
            AesKey<A256Kw>,
        >(
            &BOB_SECRET_KEY_AGREEMENT_KEY_X25519_2.id,
            vec![&BOB_SECRET_KEY_AGREEMENT_KEY_X25519_2],
            ALICE_DID,
            &ALICE_VERIFICATION_METHOD_KEY_AGREEM_X25519,
            AnonCryptAlg::A256cbcHs512EcdhEsA256kw,
            jwe::EncAlgorithm::A256cbcHs512,
        )
        .await;

        _pack_encrypted_works_authcrypt_protected_sender::<
            AesKey<A256CbcHs512>,
            Ecdh1PU<'_, X25519KeyPair>,
            X25519KeyPair,
            AesKey<A256Kw>,
            AesKey<A256CbcHs512>,
            EcdhEs<'_, X25519KeyPair>,
            X25519KeyPair,
            AesKey<A256Kw>,
        >(
            &BOB_SECRET_KEY_AGREEMENT_KEY_X25519_2.id,
            vec![&BOB_SECRET_KEY_AGREEMENT_KEY_X25519_2],
            &ALICE_VERIFICATION_METHOD_KEY_AGREEM_X25519.id,
            &ALICE_VERIFICATION_METHOD_KEY_AGREEM_X25519,
            AnonCryptAlg::A256cbcHs512EcdhEsA256kw,
            jwe::EncAlgorithm::A256cbcHs512,
        )
        .await;

        _pack_encrypted_works_authcrypt_protected_sender::<
            AesKey<A256CbcHs512>,
            Ecdh1PU<'_, P256KeyPair>,
            P256KeyPair,
            AesKey<A256Kw>,
            AesKey<A256CbcHs512>,
            EcdhEs<'_, P256KeyPair>,
            P256KeyPair,
            AesKey<A256Kw>,
        >(
            BOB_DID,
            vec![
                &BOB_SECRET_KEY_AGREEMENT_KEY_P256_1,
                &BOB_SECRET_KEY_AGREEMENT_KEY_P256_2,
            ],
            &ALICE_VERIFICATION_METHOD_KEY_AGREEM_P256.id,
            &ALICE_VERIFICATION_METHOD_KEY_AGREEM_P256,
            AnonCryptAlg::A256cbcHs512EcdhEsA256kw,
            jwe::EncAlgorithm::A256cbcHs512,
        )
        .await;

        _pack_encrypted_works_authcrypt_protected_sender::<
            AesKey<A256CbcHs512>,
            Ecdh1PU<'_, P256KeyPair>,
            P256KeyPair,
            AesKey<A256Kw>,
            AesKey<A256Gcm>,
            EcdhEs<'_, P256KeyPair>,
            P256KeyPair,
            AesKey<A256Kw>,
        >(
            BOB_DID,
            vec![
                &BOB_SECRET_KEY_AGREEMENT_KEY_P256_1,
                &BOB_SECRET_KEY_AGREEMENT_KEY_P256_2,
            ],
            &ALICE_VERIFICATION_METHOD_KEY_AGREEM_P256.id,
            &ALICE_VERIFICATION_METHOD_KEY_AGREEM_P256,
            AnonCryptAlg::A256gcmEcdhEsA256kw,
            jwe::EncAlgorithm::A256Gcm,
        )
        .await;

        _pack_encrypted_works_authcrypt_protected_sender::<
            AesKey<A256CbcHs512>,
            Ecdh1PU<'_, P256KeyPair>,
            P256KeyPair,
            AesKey<A256Kw>,
            Chacha20Key<XC20P>,
            EcdhEs<'_, P256KeyPair>,
            P256KeyPair,
            AesKey<A256Kw>,
        >(
            BOB_DID,
            vec![
                &BOB_SECRET_KEY_AGREEMENT_KEY_P256_1,
                &BOB_SECRET_KEY_AGREEMENT_KEY_P256_2,
            ],
            &ALICE_VERIFICATION_METHOD_KEY_AGREEM_P256.id,
            &ALICE_VERIFICATION_METHOD_KEY_AGREEM_P256,
            AnonCryptAlg::Xc20pEcdhEsA256kw,
            jwe::EncAlgorithm::Xc20P,
        )
        .await;

        _pack_encrypted_works_authcrypt_protected_sender::<
            AesKey<A256CbcHs512>,
            Ecdh1PU<'_, P256KeyPair>,
            P256KeyPair,
            AesKey<A256Kw>,
            AesKey<A256CbcHs512>,
            EcdhEs<'_, P256KeyPair>,
            P256KeyPair,
            AesKey<A256Kw>,
        >(
            &BOB_SECRET_KEY_AGREEMENT_KEY_P256_1.id,
            vec![&BOB_SECRET_KEY_AGREEMENT_KEY_P256_1],
            &ALICE_VERIFICATION_METHOD_KEY_AGREEM_P256.id,
            &ALICE_VERIFICATION_METHOD_KEY_AGREEM_P256,
            AnonCryptAlg::A256cbcHs512EcdhEsA256kw,
            jwe::EncAlgorithm::A256cbcHs512,
        )
        .await;

        _pack_encrypted_works_authcrypt_protected_sender::<
            AesKey<A256CbcHs512>,
            Ecdh1PU<'_, P256KeyPair>,
            P256KeyPair,
            AesKey<A256Kw>,
            AesKey<A256CbcHs512>,
            EcdhEs<'_, P256KeyPair>,
            P256KeyPair,
            AesKey<A256Kw>,
        >(
            &BOB_SECRET_KEY_AGREEMENT_KEY_P256_2.id,
            vec![&BOB_SECRET_KEY_AGREEMENT_KEY_P256_2],
            &ALICE_VERIFICATION_METHOD_KEY_AGREEM_P256.id,
            &ALICE_VERIFICATION_METHOD_KEY_AGREEM_P256,
            AnonCryptAlg::A256cbcHs512EcdhEsA256kw,
            jwe::EncAlgorithm::A256cbcHs512,
        )
        .await;

        _pack_encrypted_works_authcrypt_protected_sender::<
            AesKey<A256CbcHs512>,
            Ecdh1PU<'_, P256KeyPair>,
            P256KeyPair,
            AesKey<A256Kw>,
            AesKey<A256CbcHs512>,
            EcdhEs<'_, P256KeyPair>,
            P256KeyPair,
            AesKey<A256Kw>,
        >(
            BOB_DID,
            vec![
                &BOB_SECRET_KEY_AGREEMENT_KEY_P256_1,
                &BOB_SECRET_KEY_AGREEMENT_KEY_P256_2,
            ],
            &ALICE_VERIFICATION_METHOD_KEY_AGREEM_P256.id,
            &ALICE_VERIFICATION_METHOD_KEY_AGREEM_P256,
            AnonCryptAlg::A256cbcHs512EcdhEsA256kw,
            jwe::EncAlgorithm::A256cbcHs512,
        )
        .await;

        _pack_encrypted_works_authcrypt_protected_sender::<
            AesKey<A256CbcHs512>,
            Ecdh1PU<'_, P256KeyPair>,
            P256KeyPair,
            AesKey<A256Kw>,
            AesKey<A256CbcHs512>,
            EcdhEs<'_, P256KeyPair>,
            P256KeyPair,
            AesKey<A256Kw>,
        >(
            BOB_DID,
            vec![
                &BOB_SECRET_KEY_AGREEMENT_KEY_P256_1,
                &BOB_SECRET_KEY_AGREEMENT_KEY_P256_2,
            ],
            &ALICE_VERIFICATION_METHOD_KEY_AGREEM_P256.id,
            &ALICE_VERIFICATION_METHOD_KEY_AGREEM_P256,
            AnonCryptAlg::A256cbcHs512EcdhEsA256kw,
            jwe::EncAlgorithm::A256cbcHs512,
        )
        .await;

        async fn _pack_encrypted_works_authcrypt_protected_sender<
            CE,
            KDF,
            KE,
            KW,
            ACE,
            AKDF,
            AKE,
            AKW,
        >(
            to: &str,
            to_keys: Vec<&Secret>,
            from: &str,
            from_key: &VerificationMethod,
            enc_alg_anon: AnonCryptAlg,
            enc_alg_anon_jwe: jwe::EncAlgorithm,
        ) where
            CE: KeyAeadInPlace + KeySecretBytes,
            KDF: JoseKDF<KE, KW>,
            KE: KeyExchange + KeyGen + ToJwkValue + FromJwkValue,
            KW: KeyWrap + FromKeyDerivation,
            ACE: KeyAeadInPlace + KeySecretBytes,
            AKDF: JoseKDF<AKE, AKW>,
            AKE: KeyExchange + KeyGen + ToJwkValue + FromJwkValue,
            AKW: KeyWrap + FromKeyDerivation,
        {
            let did_resolver =
                ExampleDIDResolver::new(vec![ALICE_DID_DOC.clone(), BOB_DID_DOC.clone()]);

            let secrets_resolver = ExampleSecretsResolver::new(ALICE_SECRETS.clone());

            let (msg, metadata) = MESSAGE_SIMPLE
                .pack_encrypted(
                    to,
                    Some(from),
                    None,
                    &did_resolver,
                    &secrets_resolver,
                    &PackEncryptedOptions {
                        forward: false,
                        protect_sender: true,
                        enc_alg_anon,
                        ..PackEncryptedOptions::default()
                    },
                )
                .await
                .expect("encrypt is ok.");

            assert_eq!(
                metadata,
                PackEncryptedMetadata {
                    messaging_service: None,
                    from_kid: Some(from_key.id.clone()),
                    sign_by_kid: None,
                    to_kids: to_keys.iter().map(|s| s.id.clone()).collect::<Vec<_>>(),
                }
            );

            let msg =
                _verify_anoncrypt::<ACE, AKDF, AKE, AKW>(&msg, to_keys.clone(), enc_alg_anon_jwe);
            let msg = _verify_authcrypt::<CE, KDF, KE, KW>(&msg, to_keys, from_key);
            _verify_plaintext(&msg, PLAINTEXT_MSG_SIMPLE);
        }
    }

    #[tokio::test]
    async fn pack_encrypted_works_authcrypt_protected_sender_signed() {
        _pack_encrypted_works_authcrypt_protected_sender_signed::<
            AesKey<A256CbcHs512>,
            Ecdh1PU<'_, X25519KeyPair>,
            X25519KeyPair,
            AesKey<A256Kw>,
            AesKey<A256CbcHs512>,
            EcdhEs<'_, X25519KeyPair>,
            X25519KeyPair,
            AesKey<A256Kw>,
            Ed25519KeyPair,
        >(
            BOB_DID,
            vec![
                &BOB_SECRET_KEY_AGREEMENT_KEY_X25519_1,
                &BOB_SECRET_KEY_AGREEMENT_KEY_X25519_2,
                &BOB_SECRET_KEY_AGREEMENT_KEY_X25519_3,
            ],
            ALICE_DID,
            &ALICE_VERIFICATION_METHOD_KEY_AGREEM_X25519,
            AnonCryptAlg::A256cbcHs512EcdhEsA256kw,
            jwe::EncAlgorithm::A256cbcHs512,
            ALICE_DID,
            &ALICE_AUTH_METHOD_25519,
            jws::Algorithm::EdDSA,
        )
        .await;

        _pack_encrypted_works_authcrypt_protected_sender_signed::<
            AesKey<A256CbcHs512>,
            Ecdh1PU<'_, P256KeyPair>,
            P256KeyPair,
            AesKey<A256Kw>,
            AesKey<A256CbcHs512>,
            EcdhEs<'_, P256KeyPair>,
            P256KeyPair,
            AesKey<A256Kw>,
            P256KeyPair,
        >(
            BOB_DID,
            vec![
                &BOB_SECRET_KEY_AGREEMENT_KEY_P256_1,
                &BOB_SECRET_KEY_AGREEMENT_KEY_P256_2,
            ],
            &ALICE_VERIFICATION_METHOD_KEY_AGREEM_P256.id,
            &ALICE_VERIFICATION_METHOD_KEY_AGREEM_P256,
            AnonCryptAlg::A256cbcHs512EcdhEsA256kw,
            jwe::EncAlgorithm::A256cbcHs512,
            &ALICE_AUTH_METHOD_P256.id,
            &ALICE_AUTH_METHOD_P256,
            jws::Algorithm::Es256,
        )
        .await;

        _pack_encrypted_works_authcrypt_protected_sender_signed::<
            AesKey<A256CbcHs512>,
            Ecdh1PU<'_, P256KeyPair>,
            P256KeyPair,
            AesKey<A256Kw>,
            AesKey<A256CbcHs512>,
            EcdhEs<'_, P256KeyPair>,
            P256KeyPair,
            AesKey<A256Kw>,
            K256KeyPair,
        >(
            BOB_DID,
            vec![
                &BOB_SECRET_KEY_AGREEMENT_KEY_P256_1,
                &BOB_SECRET_KEY_AGREEMENT_KEY_P256_2,
            ],
            &ALICE_VERIFICATION_METHOD_KEY_AGREEM_P256.id,
            &ALICE_VERIFICATION_METHOD_KEY_AGREEM_P256,
            AnonCryptAlg::A256cbcHs512EcdhEsA256kw,
            jwe::EncAlgorithm::A256cbcHs512,
            &ALICE_AUTH_METHOD_SECPP256K1.id,
            &ALICE_AUTH_METHOD_SECPP256K1,
            jws::Algorithm::Es256K,
        )
        .await;

        async fn _pack_encrypted_works_authcrypt_protected_sender_signed<
            CE,
            KDF,
            KE,
            KW,
            ACE,
            AKDF,
            AKE,
            AKW,
            SK,
        >(
            to: &str,
            to_keys: Vec<&Secret>,
            from: &str,
            from_key: &VerificationMethod,
            enc_alg_anon: AnonCryptAlg,
            enc_alg_anon_jwe: jwe::EncAlgorithm,
            sign_by: &str,
            sign_by_key: &VerificationMethod,
            sign_alg: jws::Algorithm,
        ) where
            CE: KeyAeadInPlace + KeySecretBytes,
            KDF: JoseKDF<KE, KW>,
            KE: KeyExchange + KeyGen + ToJwkValue + FromJwkValue,
            KW: KeyWrap + FromKeyDerivation,
            ACE: KeyAeadInPlace + KeySecretBytes,
            AKDF: JoseKDF<AKE, AKW>,
            AKE: KeyExchange + KeyGen + ToJwkValue + FromJwkValue,
            AKW: KeyWrap + FromKeyDerivation,
            SK: KeySigVerify + FromJwkValue,
        {
            let did_resolver =
                ExampleDIDResolver::new(vec![ALICE_DID_DOC.clone(), BOB_DID_DOC.clone()]);

            let secrets_resolver = ExampleSecretsResolver::new(ALICE_SECRETS.clone());

            let (msg, metadata) = MESSAGE_SIMPLE
                .pack_encrypted(
                    to,
                    Some(from),
                    Some(sign_by),
                    &did_resolver,
                    &secrets_resolver,
                    &PackEncryptedOptions {
                        forward: false,
                        protect_sender: true,
                        enc_alg_anon,
                        ..PackEncryptedOptions::default()
                    },
                )
                .await
                .expect("encrypt is ok.");

            assert_eq!(
                metadata,
                PackEncryptedMetadata {
                    messaging_service: None,
                    from_kid: Some(from_key.id.clone()),
                    sign_by_kid: Some(sign_by_key.id.clone()),
                    to_kids: to_keys.iter().map(|s| s.id.clone()).collect::<Vec<_>>(),
                }
            );

            let msg =
                _verify_anoncrypt::<ACE, AKDF, AKE, AKW>(&msg, to_keys.clone(), enc_alg_anon_jwe);
            let msg = _verify_authcrypt::<CE, KDF, KE, KW>(&msg, to_keys, from_key);
            let msg = _verify_signed::<SK>(&msg, sign_by_key, sign_alg);
            _verify_plaintext(&msg, PLAINTEXT_MSG_SIMPLE);
        }
    }

    #[tokio::test]
    async fn pack_encrypted_works_authcrypt_sign() {
        _pack_encrypted_works_authcrypt_sign::<
            AesKey<A256CbcHs512>,
            Ecdh1PU<'_, X25519KeyPair>,
            X25519KeyPair,
            AesKey<A256Kw>,
            Ed25519KeyPair,
        >(
            BOB_DID,
            vec![
                &BOB_SECRET_KEY_AGREEMENT_KEY_X25519_1,
                &BOB_SECRET_KEY_AGREEMENT_KEY_X25519_2,
                &BOB_SECRET_KEY_AGREEMENT_KEY_X25519_3,
            ],
            ALICE_DID,
            &ALICE_VERIFICATION_METHOD_KEY_AGREEM_X25519,
            ALICE_DID,
            &ALICE_AUTH_METHOD_25519,
            jws::Algorithm::EdDSA,
        )
        .await;

        _pack_encrypted_works_authcrypt_sign::<
            AesKey<A256CbcHs512>,
            Ecdh1PU<'_, X25519KeyPair>,
            X25519KeyPair,
            AesKey<A256Kw>,
            Ed25519KeyPair,
        >(
            &BOB_SECRET_KEY_AGREEMENT_KEY_X25519_2.id,
            vec![&BOB_SECRET_KEY_AGREEMENT_KEY_X25519_2],
            ALICE_DID,
            &ALICE_VERIFICATION_METHOD_KEY_AGREEM_X25519,
            &ALICE_AUTH_METHOD_25519.id,
            &ALICE_AUTH_METHOD_25519,
            jws::Algorithm::EdDSA,
        )
        .await;

        _pack_encrypted_works_authcrypt_sign::<
            AesKey<A256CbcHs512>,
            Ecdh1PU<'_, X25519KeyPair>,
            X25519KeyPair,
            AesKey<A256Kw>,
            P256KeyPair,
        >(
            &BOB_SECRET_KEY_AGREEMENT_KEY_X25519_2.id,
            vec![&BOB_SECRET_KEY_AGREEMENT_KEY_X25519_2],
            ALICE_DID,
            &ALICE_VERIFICATION_METHOD_KEY_AGREEM_X25519,
            &ALICE_AUTH_METHOD_P256.id,
            &ALICE_AUTH_METHOD_P256,
            jws::Algorithm::Es256,
        )
        .await;

        _pack_encrypted_works_authcrypt_sign::<
            AesKey<A256CbcHs512>,
            Ecdh1PU<'_, P256KeyPair>,
            P256KeyPair,
            AesKey<A256Kw>,
            K256KeyPair,
        >(
            BOB_DID,
            vec![
                &BOB_SECRET_KEY_AGREEMENT_KEY_P256_1,
                &BOB_SECRET_KEY_AGREEMENT_KEY_P256_2,
            ],
            &ALICE_VERIFICATION_METHOD_KEY_AGREEM_P256.id,
            &ALICE_VERIFICATION_METHOD_KEY_AGREEM_P256,
            &ALICE_AUTH_METHOD_SECPP256K1.id,
            &ALICE_AUTH_METHOD_SECPP256K1,
            jws::Algorithm::Es256K,
        )
        .await;

        async fn _pack_encrypted_works_authcrypt_sign<CE, KDF, KE, KW, SK>(
            to: &str,
            to_keys: Vec<&Secret>,
            from: &str,
            from_key: &VerificationMethod,
            sign_by: &str,
            sign_by_key: &VerificationMethod,
            sign_alg: jws::Algorithm,
        ) where
            CE: KeyAeadInPlace + KeySecretBytes,
            KDF: JoseKDF<KE, KW>,
            KE: KeyExchange + KeyGen + ToJwkValue + FromJwkValue,
            KW: KeyWrap + FromKeyDerivation,
            SK: KeySigVerify + FromJwkValue,
        {
            let did_resolver =
                ExampleDIDResolver::new(vec![ALICE_DID_DOC.clone(), BOB_DID_DOC.clone()]);

            let secrets_resolver = ExampleSecretsResolver::new(ALICE_SECRETS.clone());

            let (msg, metadata) = MESSAGE_SIMPLE
                .pack_encrypted(
                    to,
                    Some(from),
                    Some(sign_by),
                    &did_resolver,
                    &secrets_resolver,
                    &PackEncryptedOptions {
                        forward: false,
                        ..PackEncryptedOptions::default()
                    },
                )
                .await
                .expect("encrypt is ok.");

            assert_eq!(
                metadata,
                PackEncryptedMetadata {
                    messaging_service: None,
                    from_kid: Some(from_key.id.clone()),
                    sign_by_kid: Some(sign_by_key.id.clone()),
                    to_kids: to_keys.iter().map(|s| s.id.clone()).collect::<Vec<_>>(),
                }
            );

            let msg = _verify_authcrypt::<CE, KDF, KE, KW>(&msg, to_keys, from_key);
            let msg = _verify_signed::<SK>(&msg, sign_by_key, sign_alg);
            _verify_plaintext(&msg, PLAINTEXT_MSG_SIMPLE);
        }
    }

    #[tokio::test]
    async fn pack_encrypted_works_anoncrypt() {
        _pack_encrypted_works_anoncrypt::<
            AesKey<A256CbcHs512>,
            EcdhEs<'_, X25519KeyPair>,
            X25519KeyPair,
            AesKey<A256Kw>,
        >(
            BOB_DID,
            vec![
                &BOB_SECRET_KEY_AGREEMENT_KEY_X25519_1,
                &BOB_SECRET_KEY_AGREEMENT_KEY_X25519_2,
                &BOB_SECRET_KEY_AGREEMENT_KEY_X25519_3,
            ],
            AnonCryptAlg::A256cbcHs512EcdhEsA256kw,
            jwe::EncAlgorithm::A256cbcHs512,
        )
        .await;

        _pack_encrypted_works_anoncrypt::<
            AesKey<A256Gcm>,
            EcdhEs<'_, X25519KeyPair>,
            X25519KeyPair,
            AesKey<A256Kw>,
        >(
            BOB_DID,
            vec![
                &BOB_SECRET_KEY_AGREEMENT_KEY_X25519_1,
                &BOB_SECRET_KEY_AGREEMENT_KEY_X25519_2,
                &BOB_SECRET_KEY_AGREEMENT_KEY_X25519_3,
            ],
            AnonCryptAlg::A256gcmEcdhEsA256kw,
            jwe::EncAlgorithm::A256Gcm,
        )
        .await;

        _pack_encrypted_works_anoncrypt::<
            Chacha20Key<XC20P>,
            EcdhEs<'_, X25519KeyPair>,
            X25519KeyPair,
            AesKey<A256Kw>,
        >(
            BOB_DID,
            vec![
                &BOB_SECRET_KEY_AGREEMENT_KEY_X25519_1,
                &BOB_SECRET_KEY_AGREEMENT_KEY_X25519_2,
                &BOB_SECRET_KEY_AGREEMENT_KEY_X25519_3,
            ],
            AnonCryptAlg::Xc20pEcdhEsA256kw,
            jwe::EncAlgorithm::Xc20P,
        )
        .await;

        _pack_encrypted_works_anoncrypt::<
            AesKey<A256CbcHs512>,
            EcdhEs<'_, X25519KeyPair>,
            X25519KeyPair,
            AesKey<A256Kw>,
        >(
            &BOB_SECRET_KEY_AGREEMENT_KEY_X25519_2.id,
            vec![&BOB_SECRET_KEY_AGREEMENT_KEY_X25519_2],
            AnonCryptAlg::A256cbcHs512EcdhEsA256kw,
            jwe::EncAlgorithm::A256cbcHs512,
        )
        .await;

        _pack_encrypted_works_anoncrypt::<
            AesKey<A256Gcm>,
            EcdhEs<'_, X25519KeyPair>,
            X25519KeyPair,
            AesKey<A256Kw>,
        >(
            &BOB_SECRET_KEY_AGREEMENT_KEY_X25519_2.id,
            vec![&BOB_SECRET_KEY_AGREEMENT_KEY_X25519_2],
            AnonCryptAlg::A256gcmEcdhEsA256kw,
            jwe::EncAlgorithm::A256Gcm,
        )
        .await;

        _pack_encrypted_works_anoncrypt::<
            Chacha20Key<XC20P>,
            EcdhEs<'_, X25519KeyPair>,
            X25519KeyPair,
            AesKey<A256Kw>,
        >(
            &BOB_SECRET_KEY_AGREEMENT_KEY_X25519_2.id,
            vec![&BOB_SECRET_KEY_AGREEMENT_KEY_X25519_2],
            AnonCryptAlg::Xc20pEcdhEsA256kw,
            jwe::EncAlgorithm::Xc20P,
        )
        .await;

        _pack_encrypted_works_anoncrypt::<
            AesKey<A256CbcHs512>,
            EcdhEs<'_, X25519KeyPair>,
            X25519KeyPair,
            AesKey<A256Kw>,
        >(
            &BOB_SECRET_KEY_AGREEMENT_KEY_X25519_2.id,
            vec![&BOB_SECRET_KEY_AGREEMENT_KEY_X25519_2],
            AnonCryptAlg::A256cbcHs512EcdhEsA256kw,
            jwe::EncAlgorithm::A256cbcHs512,
        )
        .await;

        _pack_encrypted_works_anoncrypt::<
            AesKey<A256Gcm>,
            EcdhEs<'_, X25519KeyPair>,
            X25519KeyPair,
            AesKey<A256Kw>,
        >(
            &BOB_SECRET_KEY_AGREEMENT_KEY_X25519_2.id,
            vec![&BOB_SECRET_KEY_AGREEMENT_KEY_X25519_2],
            AnonCryptAlg::A256gcmEcdhEsA256kw,
            jwe::EncAlgorithm::A256Gcm,
        )
        .await;

        _pack_encrypted_works_anoncrypt::<
            Chacha20Key<XC20P>,
            EcdhEs<'_, X25519KeyPair>,
            X25519KeyPair,
            AesKey<A256Kw>,
        >(
            &BOB_SECRET_KEY_AGREEMENT_KEY_X25519_2.id,
            vec![&BOB_SECRET_KEY_AGREEMENT_KEY_X25519_2],
            AnonCryptAlg::Xc20pEcdhEsA256kw,
            jwe::EncAlgorithm::Xc20P,
        )
        .await;

        _pack_encrypted_works_anoncrypt::<
            AesKey<A256CbcHs512>,
            EcdhEs<'_, P256KeyPair>,
            P256KeyPair,
            AesKey<A256Kw>,
        >(
            &BOB_SECRET_KEY_AGREEMENT_KEY_P256_1.id,
            vec![&BOB_SECRET_KEY_AGREEMENT_KEY_P256_1],
            AnonCryptAlg::A256cbcHs512EcdhEsA256kw,
            jwe::EncAlgorithm::A256cbcHs512,
        )
        .await;

        _pack_encrypted_works_anoncrypt::<
            AesKey<A256Gcm>,
            EcdhEs<'_, P256KeyPair>,
            P256KeyPair,
            AesKey<A256Kw>,
        >(
            &BOB_SECRET_KEY_AGREEMENT_KEY_P256_1.id,
            vec![&BOB_SECRET_KEY_AGREEMENT_KEY_P256_1],
            AnonCryptAlg::A256gcmEcdhEsA256kw,
            jwe::EncAlgorithm::A256Gcm,
        )
        .await;

        _pack_encrypted_works_anoncrypt::<
            Chacha20Key<XC20P>,
            EcdhEs<'_, P256KeyPair>,
            P256KeyPair,
            AesKey<A256Kw>,
        >(
            &BOB_SECRET_KEY_AGREEMENT_KEY_P256_1.id,
            vec![&BOB_SECRET_KEY_AGREEMENT_KEY_P256_1],
            AnonCryptAlg::Xc20pEcdhEsA256kw,
            jwe::EncAlgorithm::Xc20P,
        )
        .await;

        _pack_encrypted_works_anoncrypt::<
            AesKey<A256CbcHs512>,
            EcdhEs<'_, P256KeyPair>,
            P256KeyPair,
            AesKey<A256Kw>,
        >(
            &BOB_SECRET_KEY_AGREEMENT_KEY_P256_2.id,
            vec![&BOB_SECRET_KEY_AGREEMENT_KEY_P256_2],
            AnonCryptAlg::A256cbcHs512EcdhEsA256kw,
            jwe::EncAlgorithm::A256cbcHs512,
        )
        .await;

        _pack_encrypted_works_anoncrypt::<
            AesKey<A256Gcm>,
            EcdhEs<'_, P256KeyPair>,
            P256KeyPair,
            AesKey<A256Kw>,
        >(
            &BOB_SECRET_KEY_AGREEMENT_KEY_P256_2.id,
            vec![&BOB_SECRET_KEY_AGREEMENT_KEY_P256_2],
            AnonCryptAlg::A256gcmEcdhEsA256kw,
            jwe::EncAlgorithm::A256Gcm,
        )
        .await;

        _pack_encrypted_works_anoncrypt::<
            Chacha20Key<XC20P>,
            EcdhEs<'_, P256KeyPair>,
            P256KeyPair,
            AesKey<A256Kw>,
        >(
            &BOB_SECRET_KEY_AGREEMENT_KEY_P256_2.id,
            vec![&BOB_SECRET_KEY_AGREEMENT_KEY_P256_2],
            AnonCryptAlg::Xc20pEcdhEsA256kw,
            jwe::EncAlgorithm::Xc20P,
        )
        .await;

        async fn _pack_encrypted_works_anoncrypt<CE, KDF, KE, KW>(
            to: &str,
            to_keys: Vec<&Secret>,
            enc_alg: AnonCryptAlg,
            enc_alg_jwe: jwe::EncAlgorithm,
        ) where
            CE: KeyAeadInPlace + KeySecretBytes,
            KDF: JoseKDF<KE, KW>,
            KE: KeyExchange + KeyGen + ToJwkValue + FromJwkValue,
            KW: KeyWrap + FromKeyDerivation,
        {
            let did_resolver =
                ExampleDIDResolver::new(vec![ALICE_DID_DOC.clone(), BOB_DID_DOC.clone()]);

            let secrets_resolver = ExampleSecretsResolver::new(ALICE_SECRETS.clone());

            let (msg, metadata) = MESSAGE_SIMPLE
                .pack_encrypted(
                    to,
                    None,
                    None,
                    &did_resolver,
                    &secrets_resolver,
                    &PackEncryptedOptions {
                        forward: false,
                        enc_alg_anon: enc_alg,
                        ..PackEncryptedOptions::default()
                    },
                )
                .await
                .expect("encrypt is ok.");

            assert_eq!(
                metadata,
                PackEncryptedMetadata {
                    messaging_service: None,
                    from_kid: None,
                    sign_by_kid: None,
                    to_kids: to_keys.iter().map(|s| s.id.clone()).collect::<Vec<_>>(),
                }
            );

            let msg = _verify_anoncrypt::<CE, KDF, KE, KW>(&msg, to_keys, enc_alg_jwe);
            _verify_plaintext(&msg, PLAINTEXT_MSG_SIMPLE);
        }
    }

    #[tokio::test]
    async fn pack_encrypted_works_anoncrypt_sign() {
        _pack_encrypted_works_anoncrypt_sign::<
            AesKey<A256CbcHs512>,
            EcdhEs<'_, X25519KeyPair>,
            X25519KeyPair,
            AesKey<A256Kw>,
            Ed25519KeyPair,
        >(
            BOB_DID,
            vec![
                &BOB_SECRET_KEY_AGREEMENT_KEY_X25519_1,
                &BOB_SECRET_KEY_AGREEMENT_KEY_X25519_2,
                &BOB_SECRET_KEY_AGREEMENT_KEY_X25519_3,
            ],
            ALICE_DID,
            &ALICE_AUTH_METHOD_25519,
            jws::Algorithm::EdDSA,
            AnonCryptAlg::A256cbcHs512EcdhEsA256kw,
            jwe::EncAlgorithm::A256cbcHs512,
        )
        .await;

        _pack_encrypted_works_anoncrypt_sign::<
            AesKey<A256Gcm>,
            EcdhEs<'_, X25519KeyPair>,
            X25519KeyPair,
            AesKey<A256Kw>,
            Ed25519KeyPair,
        >(
            BOB_DID,
            vec![
                &BOB_SECRET_KEY_AGREEMENT_KEY_X25519_1,
                &BOB_SECRET_KEY_AGREEMENT_KEY_X25519_2,
                &BOB_SECRET_KEY_AGREEMENT_KEY_X25519_3,
            ],
            ALICE_DID,
            &ALICE_AUTH_METHOD_25519,
            jws::Algorithm::EdDSA,
            AnonCryptAlg::A256gcmEcdhEsA256kw,
            jwe::EncAlgorithm::A256Gcm,
        )
        .await;

        _pack_encrypted_works_anoncrypt_sign::<
            Chacha20Key<XC20P>,
            EcdhEs<'_, X25519KeyPair>,
            X25519KeyPair,
            AesKey<A256Kw>,
            Ed25519KeyPair,
        >(
            BOB_DID,
            vec![
                &BOB_SECRET_KEY_AGREEMENT_KEY_X25519_1,
                &BOB_SECRET_KEY_AGREEMENT_KEY_X25519_2,
                &BOB_SECRET_KEY_AGREEMENT_KEY_X25519_3,
            ],
            ALICE_DID,
            &ALICE_AUTH_METHOD_25519,
            jws::Algorithm::EdDSA,
            AnonCryptAlg::Xc20pEcdhEsA256kw,
            jwe::EncAlgorithm::Xc20P,
        )
        .await;

        _pack_encrypted_works_anoncrypt_sign::<
            AesKey<A256CbcHs512>,
            EcdhEs<'_, X25519KeyPair>,
            X25519KeyPair,
            AesKey<A256Kw>,
            Ed25519KeyPair,
        >(
            &BOB_SECRET_KEY_AGREEMENT_KEY_X25519_2.id,
            vec![&BOB_SECRET_KEY_AGREEMENT_KEY_X25519_2],
            &ALICE_AUTH_METHOD_25519.id,
            &ALICE_AUTH_METHOD_25519,
            jws::Algorithm::EdDSA,
            AnonCryptAlg::A256cbcHs512EcdhEsA256kw,
            jwe::EncAlgorithm::A256cbcHs512,
        )
        .await;

        _pack_encrypted_works_anoncrypt_sign::<
            AesKey<A256CbcHs512>,
            EcdhEs<'_, P256KeyPair>,
            P256KeyPair,
            AesKey<A256Kw>,
            P256KeyPair,
        >(
            &BOB_SECRET_KEY_AGREEMENT_KEY_P256_1.id,
            vec![&BOB_SECRET_KEY_AGREEMENT_KEY_P256_1],
            &ALICE_AUTH_METHOD_P256.id,
            &ALICE_AUTH_METHOD_P256,
            jws::Algorithm::Es256,
            AnonCryptAlg::A256cbcHs512EcdhEsA256kw,
            jwe::EncAlgorithm::A256cbcHs512,
        )
        .await;

        _pack_encrypted_works_anoncrypt_sign::<
            AesKey<A256CbcHs512>,
            EcdhEs<'_, P256KeyPair>,
            P256KeyPair,
            AesKey<A256Kw>,
            K256KeyPair,
        >(
            &BOB_SECRET_KEY_AGREEMENT_KEY_P256_1.id,
            vec![&BOB_SECRET_KEY_AGREEMENT_KEY_P256_1],
            &ALICE_AUTH_METHOD_SECPP256K1.id,
            &ALICE_AUTH_METHOD_SECPP256K1,
            jws::Algorithm::Es256K,
            AnonCryptAlg::A256cbcHs512EcdhEsA256kw,
            jwe::EncAlgorithm::A256cbcHs512,
        )
        .await;

        async fn _pack_encrypted_works_anoncrypt_sign<CE, KDF, KE, KW, SK>(
            to: &str,
            to_keys: Vec<&Secret>,
            sign_by: &str,
            sign_by_key: &VerificationMethod,
            sign_alg: jws::Algorithm,
            enc_alg: AnonCryptAlg,
            enc_alg_jwe: jwe::EncAlgorithm,
        ) where
            CE: KeyAeadInPlace + KeySecretBytes,
            KDF: JoseKDF<KE, KW>,
            KE: KeyExchange + KeyGen + ToJwkValue + FromJwkValue,
            KW: KeyWrap + FromKeyDerivation,
            SK: KeySigVerify + FromJwkValue,
        {
            let did_resolver =
                ExampleDIDResolver::new(vec![ALICE_DID_DOC.clone(), BOB_DID_DOC.clone()]);

            let secrets_resolver = ExampleSecretsResolver::new(ALICE_SECRETS.clone());

            let (msg, metadata) = MESSAGE_SIMPLE
                .pack_encrypted(
                    to,
                    None,
                    Some(sign_by),
                    &did_resolver,
                    &secrets_resolver,
                    &PackEncryptedOptions {
                        forward: false,
                        enc_alg_anon: enc_alg,
                        ..PackEncryptedOptions::default()
                    },
                )
                .await
                .expect("encrypt is ok.");

            assert_eq!(
                metadata,
                PackEncryptedMetadata {
                    messaging_service: None,
                    from_kid: None,
                    sign_by_kid: Some(sign_by_key.id.clone()),
                    to_kids: to_keys.iter().map(|s| s.id.clone()).collect::<Vec<_>>(),
                }
            );

            let msg = _verify_anoncrypt::<CE, KDF, KE, KW>(&msg, to_keys, enc_alg_jwe);
            let msg = _verify_signed::<SK>(&msg, sign_by_key, sign_alg);
            _verify_plaintext(&msg, PLAINTEXT_MSG_SIMPLE);
        }
    }

    #[tokio::test]
<<<<<<< HEAD
    async fn pack_encrypted_works_from_prior() {
        let did_resolver = ExampleDIDResolver::new(vec![
            ALICE_DID_DOC.clone(),
            BOB_DID_DOC.clone(),
            CHARLIE_DID_DOC.clone(),
        ]);
        let charlie_rotated_to_alice_secrets_resolver =
            ExampleSecretsResolver::new(CHARLIE_ROTATED_TO_ALICE_SECRETS.clone());
        let bob_secrets_resolver = ExampleSecretsResolver::new(BOB_SECRETS.clone());

        let (packed_msg, _pack_metadata) = MESSAGE_FROM_PRIOR_FULL
            .pack_encrypted(
                BOB_DID,
                Some(ALICE_DID),
                None,
                &did_resolver,
                &charlie_rotated_to_alice_secrets_resolver,
                &&PackEncryptedOptions {
=======
    async fn pack_encrypted_works_from_not_did_or_did_url() {
        let did_resolver =
            ExampleDIDResolver::new(vec![ALICE_DID_DOC.clone(), BOB_DID_DOC.clone()]);

        let secrets_resolver = ExampleSecretsResolver::new(ALICE_SECRETS.clone());

        let res = MESSAGE_SIMPLE
            .pack_encrypted(
                BOB_DID,
                "not-a-did".into(),
                None,
                &did_resolver,
                &secrets_resolver,
                &PackEncryptedOptions {
                    forward: false,
                    ..PackEncryptedOptions::default()
                },
            )
            .await;

        let err = res.expect_err("res is ok");
        assert_eq!(err.kind(), ErrorKind::IllegalArgument);

        assert_eq!(
            format!("{}", err),
            "Illegal argument: `from` value is not a valid DID or DID URL"
        );
    }

    #[tokio::test]
    async fn pack_encrypted_works_to_not_did_or_did_url() {
        let did_resolver =
            ExampleDIDResolver::new(vec![ALICE_DID_DOC.clone(), BOB_DID_DOC.clone()]);

        let secrets_resolver = ExampleSecretsResolver::new(ALICE_SECRETS.clone());

        let res = MESSAGE_SIMPLE
            .pack_encrypted(
                "not-a-did".into(),
                None,
                None,
                &did_resolver,
                &secrets_resolver,
                &PackEncryptedOptions {
                    forward: false,
                    ..PackEncryptedOptions::default()
                },
            )
            .await;

        let err = res.expect_err("res is ok");
        assert_eq!(err.kind(), ErrorKind::IllegalArgument);

        assert_eq!(
            format!("{}", err),
            "Illegal argument: `to` value is not a valid DID or DID URL"
        );
    }

    #[tokio::test]
    async fn pack_encrypted_works_sign_by_not_did_or_did_url() {
        let did_resolver =
            ExampleDIDResolver::new(vec![ALICE_DID_DOC.clone(), BOB_DID_DOC.clone()]);

        let secrets_resolver = ExampleSecretsResolver::new(ALICE_SECRETS.clone());

        let res = MESSAGE_SIMPLE
            .pack_encrypted(
                BOB_DID,
                ALICE_DID.into(),
                "not-a-did".into(),
                &did_resolver,
                &secrets_resolver,
                &PackEncryptedOptions {
                    forward: false,
                    ..PackEncryptedOptions::default()
                },
            )
            .await;

        let err = res.expect_err("res is ok");
        assert_eq!(err.kind(), ErrorKind::IllegalArgument);

        assert_eq!(
            format!("{}", err),
            "Illegal argument: `sign_from` value is not a valid DID or DID URL"
        );
    }

    #[tokio::test]
    async fn pack_encrypted_works_from_differs_msg_from() {
        let did_resolver =
            ExampleDIDResolver::new(vec![ALICE_DID_DOC.clone(), BOB_DID_DOC.clone()]);

        let secrets_resolver = ExampleSecretsResolver::new(ALICE_SECRETS.clone());

        let mut msg = MESSAGE_SIMPLE.clone();
        msg.from = CHARLIE_DID.to_string().into();
        let res = msg
            .pack_encrypted(
                BOB_DID,
                ALICE_DID.into(),
                None,
                &did_resolver,
                &secrets_resolver,
                &PackEncryptedOptions {
                    forward: false,
                    ..PackEncryptedOptions::default()
                },
            )
            .await;

        let err = res.expect_err("res is ok");
        assert_eq!(err.kind(), ErrorKind::IllegalArgument);

        assert_eq!(
            format!("{}", err),
            "Illegal argument: `message.from` value is not equal to `from` value's DID"
        );
    }

    #[tokio::test]
    async fn pack_encrypted_works_to_differs_msg_to() {
        let did_resolver =
            ExampleDIDResolver::new(vec![ALICE_DID_DOC.clone(), BOB_DID_DOC.clone()]);

        let secrets_resolver = ExampleSecretsResolver::new(ALICE_SECRETS.clone());

        let mut msg = MESSAGE_SIMPLE.clone();
        msg.to = Some(vec![CHARLIE_DID.to_string()]);
        let res = msg
            .pack_encrypted(
                BOB_DID,
                ALICE_DID.into(),
                None,
                &did_resolver,
                &secrets_resolver,
                &PackEncryptedOptions {
                    forward: false,
                    ..PackEncryptedOptions::default()
                },
            )
            .await;

        let err = res.expect_err("res is ok");
        assert_eq!(err.kind(), ErrorKind::IllegalArgument);

        assert_eq!(
            format!("{}", err),
            "Illegal argument: `message.to` value does not contain `to` value's DID"
        );
    }

    #[tokio::test]
    async fn pack_encrypted_works_to_presented_in_msg_to() {
        let did_resolver =
            ExampleDIDResolver::new(vec![ALICE_DID_DOC.clone(), BOB_DID_DOC.clone()]);

        let secrets_resolver = ExampleSecretsResolver::new(ALICE_SECRETS.clone());

        let mut msg = MESSAGE_SIMPLE.clone();
        msg.to = Some(vec![CHARLIE_DID.to_string(), BOB_DID.to_string()]);
        let _ = msg
            .pack_encrypted(
                BOB_DID,
                ALICE_DID.into(),
                None,
                &did_resolver,
                &secrets_resolver,
                &PackEncryptedOptions {
                    forward: false,
                    ..PackEncryptedOptions::default()
                },
            )
            .await;
    }

    #[tokio::test]
    async fn pack_encrypted_works_from_not_did_or_did_url_in_msg() {
        let did_resolver =
            ExampleDIDResolver::new(vec![ALICE_DID_DOC.clone(), BOB_DID_DOC.clone()]);

        let secrets_resolver = ExampleSecretsResolver::new(ALICE_SECRETS.clone());

        let mut msg = MESSAGE_SIMPLE.clone();
        msg.from = "not-a-did".to_string().into();
        let res = msg
            .pack_encrypted(
                BOB_DID,
                "not-a-did".into(),
                None,
                &did_resolver,
                &secrets_resolver,
                &PackEncryptedOptions {
                    forward: false,
                    ..PackEncryptedOptions::default()
                },
            )
            .await;

        let err = res.expect_err("res is ok");
        assert_eq!(err.kind(), ErrorKind::IllegalArgument);

        assert_eq!(
            format!("{}", err),
            "Illegal argument: `from` value is not a valid DID or DID URL"
        );
    }

    #[tokio::test]
    async fn pack_encrypted_works_to_not_did_or_did_url_in_msg() {
        let did_resolver =
            ExampleDIDResolver::new(vec![ALICE_DID_DOC.clone(), BOB_DID_DOC.clone()]);

        let secrets_resolver = ExampleSecretsResolver::new(ALICE_SECRETS.clone());

        let mut msg = MESSAGE_SIMPLE.clone();
        msg.to = Some(vec!["not-a-did".to_string()]);
        let res = msg
            .pack_encrypted(
                "not-a-did".into(),
                ALICE_DID.into(),
                None,
                &did_resolver,
                &secrets_resolver,
                &PackEncryptedOptions {
                    forward: false,
                    ..PackEncryptedOptions::default()
                },
            )
            .await;

        let err = res.expect_err("res is ok");
        assert_eq!(err.kind(), ErrorKind::IllegalArgument);

        assert_eq!(
            format!("{}", err),
            "Illegal argument: `to` value is not a valid DID or DID URL"
        );
    }

    #[tokio::test]
    async fn pack_encrypted_works_from_did_url_from_msg_did_positive() {
        let did_resolver =
            ExampleDIDResolver::new(vec![ALICE_DID_DOC.clone(), BOB_DID_DOC.clone()]);

        let secrets_resolver = ExampleSecretsResolver::new(ALICE_SECRETS.clone());

        let _ = MESSAGE_SIMPLE
            .pack_encrypted(
                BOB_DID,
                "did:example:alice#key-x25519-1".into(),
                None,
                &did_resolver,
                &secrets_resolver,
                &PackEncryptedOptions {
                    forward: false,
                    ..PackEncryptedOptions::default()
                },
            )
            .await;
    }

    #[tokio::test]
    async fn pack_encrypted_works_to_did_url_to_msg_did_positive() {
        let did_resolver =
            ExampleDIDResolver::new(vec![ALICE_DID_DOC.clone(), BOB_DID_DOC.clone()]);

        let secrets_resolver = ExampleSecretsResolver::new(ALICE_SECRETS.clone());

        let mut msg = MESSAGE_SIMPLE.clone();
        msg.to = Some(vec![ALICE_DID.to_string(), BOB_DID.to_string()]);
        let _ = msg
            .pack_encrypted(
                "did:example:bob#key-x25519-1".into(),
                None,
                None,
                &did_resolver,
                &secrets_resolver,
                &PackEncryptedOptions {
                    forward: false,
                    ..PackEncryptedOptions::default()
                },
            )
            .await;
    }

    #[tokio::test]
    async fn pack_encrypted_works_sign_by_differs_msg_from_positive() {
        let did_resolver =
            ExampleDIDResolver::new(vec![ALICE_DID_DOC.clone(), BOB_DID_DOC.clone()]);

        let secrets_resolver = ExampleSecretsResolver::new(ALICE_SECRETS.clone());

        let _ = MESSAGE_SIMPLE
            .pack_encrypted(
                BOB_DID,
                ALICE_DID.into(),
                CHARLIE_DID.into(),
                &did_resolver,
                &secrets_resolver,
                &PackEncryptedOptions {
                    forward: false,
                    ..PackEncryptedOptions::default()
                },
            )
            .await;
    }

    #[tokio::test]
    async fn pack_encrypted_works_from_did_from_msg_did_url() {
        let did_resolver =
            ExampleDIDResolver::new(vec![ALICE_DID_DOC.clone(), BOB_DID_DOC.clone()]);

        let secrets_resolver = ExampleSecretsResolver::new(ALICE_SECRETS.clone());

        let mut msg = MESSAGE_SIMPLE.clone();
        msg.from = "did:example:alice#key-x25519-1".to_string().into();

        let res = msg
            .pack_encrypted(
                BOB_DID,
                ALICE_DID.into(),
                None,
                &did_resolver,
                &secrets_resolver,
                &PackEncryptedOptions {
                    forward: false,
                    ..PackEncryptedOptions::default()
                },
            )
            .await;

        let err = res.expect_err("res is ok");
        assert_eq!(err.kind(), ErrorKind::IllegalArgument);

        assert_eq!(
            format!("{}", err),
            "Illegal argument: `message.from` value is not equal to `from` value's DID"
        );
    }

    #[tokio::test]
    async fn pack_encrypted_works_to_did_to_msg_did_url() {
        let did_resolver =
            ExampleDIDResolver::new(vec![ALICE_DID_DOC.clone(), BOB_DID_DOC.clone()]);

        let secrets_resolver = ExampleSecretsResolver::new(ALICE_SECRETS.clone());

        let mut msg = MESSAGE_SIMPLE.clone();
        msg.to = Some(vec!["did:example:bob#key-x25519-1".into()]);
        let res = msg
            .pack_encrypted(
                BOB_DID,
                None,
                None,
                &did_resolver,
                &secrets_resolver,
                &PackEncryptedOptions {
                    forward: false,
                    ..PackEncryptedOptions::default()
                },
            )
            .await;

        let err = res.expect_err("res is ok");
        assert_eq!(err.kind(), ErrorKind::IllegalArgument);

        assert_eq!(
            format!("{}", err),
            "Illegal argument: `message.to` value does not contain `to` value's DID"
        );
    }

    #[tokio::test]
    async fn pack_encrypted_works_from_unknown_did() {
        let did_resolver =
            ExampleDIDResolver::new(vec![ALICE_DID_DOC.clone(), BOB_DID_DOC.clone()]);

        let secrets_resolver = ExampleSecretsResolver::new(ALICE_SECRETS.clone());

        let mut msg = MESSAGE_SIMPLE.clone();
        msg.from = "did:example:unknown".to_string().into();
        let res = msg
            .pack_encrypted(
                BOB_DID,
                "did:example:unknown".into(),
                None,
                &did_resolver,
                &secrets_resolver,
                &PackEncryptedOptions {
                    forward: false,
                    ..PackEncryptedOptions::default()
                },
            )
            .await;

        let err = res.expect_err("res is ok");
        assert_eq!(err.kind(), ErrorKind::DIDNotResolved);

        assert_eq!(format!("{}", err), "DID not resolved: Sender did not found");
    }

    #[tokio::test]
    async fn pack_encrypted_works_from_unknown_did_url() {
        let did_resolver =
            ExampleDIDResolver::new(vec![ALICE_DID_DOC.clone(), BOB_DID_DOC.clone()]);

        let secrets_resolver = ExampleSecretsResolver::new(ALICE_SECRETS.clone());

        let from = ALICE_DID.to_string() + "#unknown-key";
        let res = MESSAGE_SIMPLE
            .pack_encrypted(
                BOB_DID,
                from.as_str().into(),
                None,
                &did_resolver,
                &secrets_resolver,
                &PackEncryptedOptions {
                    forward: false,
                    ..PackEncryptedOptions::default()
                },
            )
            .await;

        let err = res.expect_err("res is ok");
        assert_eq!(err.kind(), ErrorKind::DIDUrlNotFound);

        assert_eq!(
            format!("{}", err),
            "DID not resolved: No sender key agreements found"
        );
    }

    #[tokio::test]
    async fn pack_encrypted_works_to_unknown_did() {
        let did_resolver =
            ExampleDIDResolver::new(vec![ALICE_DID_DOC.clone(), BOB_DID_DOC.clone()]);

        let secrets_resolver = ExampleSecretsResolver::new(ALICE_SECRETS.clone());

        let mut msg = MESSAGE_SIMPLE.clone();
        msg.to = Some(vec!["did:example:unknown".into()]);
        let res = msg
            .pack_encrypted(
                "did:example:unknown",
                None,
                None,
                &did_resolver,
                &secrets_resolver,
                &PackEncryptedOptions {
                    forward: false,
                    ..PackEncryptedOptions::default()
                },
            )
            .await;

        let err = res.expect_err("res is ok");
        assert_eq!(err.kind(), ErrorKind::DIDNotResolved);

        assert_eq!(
            format!("{}", err),
            "DID not resolved: Recipient did not found"
        );
    }

    #[tokio::test]
    async fn pack_encrypted_works_to_unknown_did_url() {
        let did_resolver =
            ExampleDIDResolver::new(vec![ALICE_DID_DOC.clone(), BOB_DID_DOC.clone()]);

        let secrets_resolver = ExampleSecretsResolver::new(ALICE_SECRETS.clone());

        let to = BOB_DID.to_string() + "#unknown-key";
        let res = MESSAGE_SIMPLE
            .pack_encrypted(
                to.as_str(),
                ALICE_DID.into(),
                None,
                &did_resolver,
                &secrets_resolver,
                &PackEncryptedOptions {
                    forward: false,
                    ..PackEncryptedOptions::default()
                },
            )
            .await;

        let err = res.expect_err("res is ok");
        assert_eq!(err.kind(), ErrorKind::DIDUrlNotFound);

        assert_eq!(
            format!("{}", err),
            "DID not resolved: No recipient key agreements found"
        );
    }

    #[tokio::test]
    async fn pack_encrypted_works_sign_by_unknown_did_url() {
        let did_resolver =
            ExampleDIDResolver::new(vec![ALICE_DID_DOC.clone(), BOB_DID_DOC.clone()]);

        let secrets_resolver = ExampleSecretsResolver::new(ALICE_SECRETS.clone());

        let sign_by = ALICE_DID.to_string() + "#unknown-key";
        let res = MESSAGE_SIMPLE
            .pack_encrypted(
                BOB_DID,
                ALICE_DID.into(),
                sign_by.as_str().into(),
                &did_resolver,
                &secrets_resolver,
                &PackEncryptedOptions {
                    forward: false,
                    ..PackEncryptedOptions::default()
                },
            )
            .await;

        let err = res.expect_err("res is ok");
        assert_eq!(err.kind(), ErrorKind::DIDUrlNotFound);

        assert_eq!(
            format!("{}", err),
            "DID not resolved: Unable produce sign envelope: Signer key id not found in did doc"
        );
    }

    #[tokio::test]
    async fn pack_encrypted_works_from_not_in_secrets() {
        let did_resolver =
            ExampleDIDResolver::new(vec![ALICE_DID_DOC.clone(), BOB_DID_DOC.clone()]);

        let secrets_resolver = ExampleSecretsResolver::new(ALICE_SECRETS.clone());

        let res = MESSAGE_SIMPLE
            .pack_encrypted(
                BOB_DID,
                "did:example:alice#key-x25519-not-in-secrets-1".into(),
                None,
                &did_resolver,
                &secrets_resolver,
                &PackEncryptedOptions {
                    forward: false,
                    ..PackEncryptedOptions::default()
                },
            )
            .await;

        let err = res.expect_err("res is ok");
        assert_eq!(err.kind(), ErrorKind::SecretNotFound);

        assert_eq!(
            format!("{}", err),
            "Secret not found: No sender secrets found"
        );
    }

    #[tokio::test]
    async fn pack_encrypted_works_sign_by_not_in_secrets() {
        let did_resolver = ExampleDIDResolver::new(vec![
            ALICE_DID_DOC_WITH_NO_SECRETS.clone(),
            BOB_DID_DOC.clone(),
        ]);

        let secrets_resolver = ExampleSecretsResolver::new(ALICE_SECRETS.clone());

        let res = MESSAGE_SIMPLE
            .pack_encrypted(
                BOB_DID,
                ALICE_DID.into(),
                "did:example:alice#key-not-in-secrets-1".into(),
                &did_resolver,
                &secrets_resolver,
                &PackEncryptedOptions {
>>>>>>> cb1cb505
                    forward: false,
                    ..PackEncryptedOptions::default()
                },
            )
<<<<<<< HEAD
            .await
            .expect("Unable pack_encrypted");

        let (unpacked_msg, unpack_metadata) = Message::unpack(
            &packed_msg,
            &did_resolver,
            &bob_secrets_resolver,
            &UnpackOptions::default(),
        )
        .await
        .expect("Unable unpack");

        assert_eq!(&unpacked_msg, &*MESSAGE_FROM_PRIOR_FULL);
        assert_eq!(
            unpack_metadata.from_prior_issuer_kid.as_ref(),
            Some(&CHARLIE_SECRET_AUTH_KEY_ED25519.id)
        );
        assert_eq!(unpack_metadata.from_prior.as_ref(), Some(&*FROM_PRIOR_FULL));
=======
            .await;

        let err = res.expect_err("res is ok");
        assert_eq!(err.kind(), ErrorKind::SecretNotFound);

        assert_eq!(
            format!("{}", err),
            "Secret not found: Unable produce sign envelope: No signer secrets found"
        );
    }

    #[tokio::test]
    async fn pack_encrypted_works_to_not_in_secrets_positive() {
        let did_resolver =
            ExampleDIDResolver::new(vec![ALICE_DID_DOC.clone(), BOB_DID_DOC_NO_SECRETS.clone()]);

        let secrets_resolver = ExampleSecretsResolver::new(ALICE_SECRETS.clone());

        let to = "did:example:bob#key-x25519-not-secrets-1";
        let _ = MESSAGE_SIMPLE
            .pack_encrypted(
                to,
                ALICE_DID.into(),
                None,
                &did_resolver,
                &secrets_resolver,
                &PackEncryptedOptions {
                    forward: false,
                    ..PackEncryptedOptions::default()
                },
            )
            .await;
    }

    #[tokio::test]
    async fn pack_encrypted_works_to_from_different_curves() {
        _pack_encrypted_works_to_from_different_curves(
            "did:example:alice#key-x25519-1".into(),
            "did:example:bob#key-p256-1",
        )
        .await;
        _pack_encrypted_works_to_from_different_curves(
            "did:example:alice#key-x25519-1".into(),
            "did:example:bob#key-p384-1",
        )
        .await;
        _pack_encrypted_works_to_from_different_curves(
            "did:example:alice#key-x25519-1".into(),
            "did:example:bob#key-p521-1",
        )
        .await;
        _pack_encrypted_works_to_from_different_curves(
            "did:example:alice#key-p256-1".into(),
            "did:example:bob#key-p384-1",
        )
        .await;
        _pack_encrypted_works_to_from_different_curves(
            "did:example:alice#key-p256-1".into(),
            "did:example:bob#key-p521-1",
        )
        .await;
        _pack_encrypted_works_to_from_different_curves(
            "did:example:alice#key-p521-1".into(),
            "did:example:bob#key-p384-1",
        )
        .await;

        async fn _pack_encrypted_works_to_from_different_curves(from: Option<&str>, to: &str) {
            let did_resolver =
                ExampleDIDResolver::new(vec![ALICE_DID_DOC.clone(), BOB_DID_DOC.clone()]);

            let secrets_resolver = ExampleSecretsResolver::new(ALICE_SECRETS.clone());

            let res = MESSAGE_SIMPLE
                .pack_encrypted(
                    to,
                    from,
                    None,
                    &did_resolver,
                    &secrets_resolver,
                    &PackEncryptedOptions {
                        forward: false,
                        ..PackEncryptedOptions::default()
                    },
                )
                .await;

            let err = res.expect_err("res is ok");
            assert_eq!(err.kind(), ErrorKind::NoCompatibleCrypto);

            assert_eq!(
                format!("{}", err),
                "No compatible crypto: No common keys between sender and recipient found"
            );
        }
>>>>>>> cb1cb505
    }

    fn _verify_authcrypt<CE, KDF, KE, KW>(
        msg: &str,
        to_keys: Vec<&Secret>,
        from_key: &VerificationMethod,
    ) -> String
    where
        CE: KeyAeadInPlace + KeySecretBytes,
        KDF: JoseKDF<KE, KW>,
        KE: KeyExchange + KeyGen + ToJwkValue + FromJwkValue,
        KW: KeyWrap + FromKeyDerivation,
    {
        let mut buf = vec![];
        let msg = jwe::parse(msg, &mut buf).expect("Unable parse jwe");

        assert_eq!(
            msg.jwe
                .recipients
                .iter()
                .map(|r| r.header.kid)
                .collect::<Vec<_>>(),
            to_keys.iter().map(|s| s.id.clone()).collect::<Vec<_>>()
        );

        assert_eq!(
            msg.protected.typ,
            Some("application/didcomm-encrypted+json")
        );

        assert_eq!(msg.protected.alg, jwe::Algorithm::Ecdh1puA256kw);
        assert_eq!(msg.protected.enc, jwe::EncAlgorithm::A256cbcHs512);
        assert_eq!(msg.protected.skid, Some(from_key.id.as_ref()));

        let mut common_msg: Option<Vec<u8>> = None;

        for to_key in to_keys {
            let from_kid = &from_key.id;
            let to_kid = &to_key.id;

            let from_key = match from_key.verification_material {
                VerificationMaterial::JWK(ref jwk) => {
                    KE::from_jwk_value(jwk).expect("Unable from_jwk_value")
                }
                _ => panic!("Unexpected verification method"),
            };

            let to_key = match to_key.secret_material {
                SecretMaterial::JWK(ref jwk) => {
                    KE::from_jwk_value(jwk).expect("Unable from_jwk_value")
                }
                _ => panic!("Unexpected verification method"),
            };

            let msg = msg
                .decrypt::<CE, KDF, KE, KW>(Some((from_kid, &from_key)), (to_kid, &to_key))
                .expect("Unable decrypt msg");

            common_msg = if let Some(ref res) = common_msg {
                assert_eq!(res, &msg);
                Some(msg)
            } else {
                Some(msg)
            };
        }

        let msg = common_msg.expect("No result gotten");
        String::from_utf8(msg).expect("Unable from_utf8")
    }

    fn _verify_anoncrypt<CE, KDF, KE, KW>(
        msg: &str,
        to_keys: Vec<&Secret>,
        enc_alg: jwe::EncAlgorithm,
    ) -> String
    where
        CE: KeyAeadInPlace + KeySecretBytes,
        KDF: JoseKDF<KE, KW>,
        KE: KeyExchange + KeyGen + ToJwkValue + FromJwkValue,
        KW: KeyWrap + FromKeyDerivation,
    {
        let mut buf = vec![];
        let msg = jwe::parse(msg, &mut buf).expect("Unable parse jwe");

        assert_eq!(
            msg.jwe
                .recipients
                .iter()
                .map(|r| r.header.kid)
                .collect::<Vec<_>>(),
            to_keys.iter().map(|s| s.id.clone()).collect::<Vec<_>>()
        );

        assert_eq!(
            msg.protected.typ,
            Some("application/didcomm-encrypted+json")
        );

        assert_eq!(msg.protected.alg, jwe::Algorithm::EcdhEsA256kw);
        assert_eq!(msg.protected.enc, enc_alg);
        assert_eq!(msg.protected.skid, None);

        let mut common_msg: Option<Vec<u8>> = None;

        for to_key in to_keys {
            let to_kid = &to_key.id;

            let to_key = match to_key.secret_material {
                SecretMaterial::JWK(ref jwk) => {
                    KE::from_jwk_value(jwk).expect("Unable from_jwk_value")
                }
                _ => panic!("Unexpected verification method"),
            };

            let msg = msg
                .decrypt::<CE, KDF, KE, KW>(None, (to_kid, &to_key))
                .expect("Unable decrypt msg");

            common_msg = if let Some(ref res) = common_msg {
                assert_eq!(res, &msg);
                Some(msg)
            } else {
                Some(msg)
            };
        }

        let msg = common_msg.expect("No result gotten");
        String::from_utf8(msg).expect("Unable from_utf8")
    }

    fn _verify_signed<Key: KeySigVerify + FromJwkValue>(
        msg: &str,
        sign_key: &VerificationMethod,
        alg: jws::Algorithm,
    ) -> String {
        let mut buf = vec![];
        let msg = jws::parse(&msg, &mut buf).expect("Unable parse");

        assert_eq!(
            msg.protected,
            vec![jws::ProtectedHeader {
                typ: "application/didcomm-signed+json",
                alg,
            }]
        );

        assert_eq!(msg.jws.signatures.len(), 1);

        assert_eq!(
            msg.jws.signatures[0].header,
            jws::Header { kid: &sign_key.id }
        );

        let sign_key_id = &sign_key.id;

        let sign_key = match sign_key.verification_material {
            VerificationMaterial::JWK(ref jwk) => {
                Key::from_jwk_value(jwk).expect("Unable from_jwk_value")
            }
            _ => panic!("Unexpected verification_material"),
        };

        let valid = msg.verify((sign_key_id, &sign_key)).expect("Unable verify");
        assert!(valid);

        let payload = base64::decode_config(msg.jws.payload, base64::URL_SAFE_NO_PAD)
            .expect("Unable decode_config");

        String::from_utf8(payload).expect("Unable from_utf8")
    }

    fn _verify_plaintext(msg: &str, exp_msg: &str) {
        let msg: Value = serde_json::from_str(msg).expect("Unable from_str");
        let exp_msg: Value = serde_json::from_str(exp_msg).expect("Unable from_str");
        assert_eq!(msg, exp_msg)
    }
}<|MERGE_RESOLUTION|>--- conflicted
+++ resolved
@@ -292,22 +292,15 @@
         secrets::{resolvers::ExampleSecretsResolver, Secret, SecretMaterial},
         test_vectors::{
             ALICE_AUTH_METHOD_25519, ALICE_AUTH_METHOD_P256, ALICE_AUTH_METHOD_SECPP256K1,
-<<<<<<< HEAD
-            ALICE_DID, ALICE_DID_DOC, ALICE_SECRETS, ALICE_VERIFICATION_METHOD_KEY_AGREEM_P256,
-            ALICE_VERIFICATION_METHOD_KEY_AGREEM_X25519, BOB_DID, BOB_DID_DOC, BOB_SECRETS,
-            BOB_SECRET_KEY_AGREEMENT_KEY_P256_1, BOB_SECRET_KEY_AGREEMENT_KEY_P256_2,
-            BOB_SECRET_KEY_AGREEMENT_KEY_X25519_1, BOB_SECRET_KEY_AGREEMENT_KEY_X25519_2,
-            BOB_SECRET_KEY_AGREEMENT_KEY_X25519_3, CHARLIE_DID_DOC,
-            CHARLIE_ROTATED_TO_ALICE_SECRETS, CHARLIE_SECRET_AUTH_KEY_ED25519, FROM_PRIOR_FULL,
-            MESSAGE_FROM_PRIOR_FULL, MESSAGE_SIMPLE, PLAINTEXT_MSG_SIMPLE,
-=======
             ALICE_DID, ALICE_DID_DOC, ALICE_DID_DOC_WITH_NO_SECRETS, ALICE_SECRETS,
             ALICE_VERIFICATION_METHOD_KEY_AGREEM_P256, ALICE_VERIFICATION_METHOD_KEY_AGREEM_X25519,
-            BOB_DID, BOB_DID_DOC, BOB_DID_DOC_NO_SECRETS, BOB_SECRET_KEY_AGREEMENT_KEY_P256_1,
+            BOB_DID, BOB_DID_DOC, BOB_DID_DOC_NO_SECRETS, BOB_SECRETS, BOB_SECRET_KEY_AGREEMENT_KEY_P256_1,
             BOB_SECRET_KEY_AGREEMENT_KEY_P256_2, BOB_SECRET_KEY_AGREEMENT_KEY_X25519_1,
             BOB_SECRET_KEY_AGREEMENT_KEY_X25519_2, BOB_SECRET_KEY_AGREEMENT_KEY_X25519_3,
-            MESSAGE_SIMPLE, PLAINTEXT_MSG_SIMPLE,
->>>>>>> cb1cb505
+            CHARLIE_DID_DOC,
+            CHARLIE_ROTATED_TO_ALICE_SECRETS, CHARLIE_SECRET_AUTH_KEY_ED25519,
+            MESSAGE_SIMPLE, PLAINTEXT_MSG_SIMPLE, FROM_PRIOR_FULL,
+            MESSAGE_FROM_PRIOR_FULL,
         },
         utils::crypto::{JoseKDF, KeyWrap},
         Message, PackEncryptedMetadata, PackEncryptedOptions, UnpackOptions,
@@ -1502,26 +1495,6 @@
     }
 
     #[tokio::test]
-<<<<<<< HEAD
-    async fn pack_encrypted_works_from_prior() {
-        let did_resolver = ExampleDIDResolver::new(vec![
-            ALICE_DID_DOC.clone(),
-            BOB_DID_DOC.clone(),
-            CHARLIE_DID_DOC.clone(),
-        ]);
-        let charlie_rotated_to_alice_secrets_resolver =
-            ExampleSecretsResolver::new(CHARLIE_ROTATED_TO_ALICE_SECRETS.clone());
-        let bob_secrets_resolver = ExampleSecretsResolver::new(BOB_SECRETS.clone());
-
-        let (packed_msg, _pack_metadata) = MESSAGE_FROM_PRIOR_FULL
-            .pack_encrypted(
-                BOB_DID,
-                Some(ALICE_DID),
-                None,
-                &did_resolver,
-                &charlie_rotated_to_alice_secrets_resolver,
-                &&PackEncryptedOptions {
-=======
     async fn pack_encrypted_works_from_not_did_or_did_url() {
         let did_resolver =
             ExampleDIDResolver::new(vec![ALICE_DID_DOC.clone(), BOB_DID_DOC.clone()]);
@@ -2097,31 +2070,10 @@
                 &did_resolver,
                 &secrets_resolver,
                 &PackEncryptedOptions {
->>>>>>> cb1cb505
                     forward: false,
                     ..PackEncryptedOptions::default()
                 },
             )
-<<<<<<< HEAD
-            .await
-            .expect("Unable pack_encrypted");
-
-        let (unpacked_msg, unpack_metadata) = Message::unpack(
-            &packed_msg,
-            &did_resolver,
-            &bob_secrets_resolver,
-            &UnpackOptions::default(),
-        )
-        .await
-        .expect("Unable unpack");
-
-        assert_eq!(&unpacked_msg, &*MESSAGE_FROM_PRIOR_FULL);
-        assert_eq!(
-            unpack_metadata.from_prior_issuer_kid.as_ref(),
-            Some(&CHARLIE_SECRET_AUTH_KEY_ED25519.id)
-        );
-        assert_eq!(unpack_metadata.from_prior.as_ref(), Some(&*FROM_PRIOR_FULL));
-=======
             .await;
 
         let err = res.expect_err("res is ok");
@@ -2217,7 +2169,49 @@
                 "No compatible crypto: No common keys between sender and recipient found"
             );
         }
->>>>>>> cb1cb505
+    }
+
+    #[tokio::test]
+    async fn pack_encrypted_works_from_prior() {
+        let did_resolver = ExampleDIDResolver::new(vec![
+            ALICE_DID_DOC.clone(),
+            BOB_DID_DOC.clone(),
+            CHARLIE_DID_DOC.clone(),
+        ]);
+        let charlie_rotated_to_alice_secrets_resolver =
+            ExampleSecretsResolver::new(CHARLIE_ROTATED_TO_ALICE_SECRETS.clone());
+        let bob_secrets_resolver = ExampleSecretsResolver::new(BOB_SECRETS.clone());
+
+        let (packed_msg, _pack_metadata) = MESSAGE_FROM_PRIOR_FULL
+            .pack_encrypted(
+                BOB_DID,
+                Some(ALICE_DID),
+                None,
+                &did_resolver,
+                &charlie_rotated_to_alice_secrets_resolver,
+                &&PackEncryptedOptions {
+                    forward: false,
+                    ..PackEncryptedOptions::default()
+                },
+            )
+            .await
+            .expect("Unable pack_encrypted");
+
+        let (unpacked_msg, unpack_metadata) = Message::unpack(
+            &packed_msg,
+            &did_resolver,
+            &bob_secrets_resolver,
+            &UnpackOptions::default(),
+        )
+        .await
+        .expect("Unable unpack");
+
+        assert_eq!(&unpacked_msg, &*MESSAGE_FROM_PRIOR_FULL);
+        assert_eq!(
+            unpack_metadata.from_prior_issuer_kid.as_ref(),
+            Some(&CHARLIE_SECRET_AUTH_KEY_ED25519.id)
+        );
+        assert_eq!(unpack_metadata.from_prior.as_ref(), Some(&*FROM_PRIOR_FULL));
     }
 
     fn _verify_authcrypt<CE, KDF, KE, KW>(
