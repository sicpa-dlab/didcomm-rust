use crate::utils::did::is_did;
use crate::{
    did::DIDResolver,
    error::{err_msg, ErrorKind, Result, ResultContext},
    jws::{self, Algorithm},
    secrets::SecretsResolver,
    utils::{
        crypto::{AsKnownKeyPair, KnownKeyPair},
        did::did_or_url,
    },
    Message,
};

impl Message {
    /// Produces `DIDComm Signed Message`
    /// https://identity.foundation/didcomm-messaging/spec/#didcomm-signed-message.
    ///
    /// Signed messages are not necessary to provide message integrity (tamper evidence),
    /// or to prove the sender to the recipient. Both of these guarantees automatically occur
    /// with the authenticated encryption in DIDComm encrypted messages. Signed messages are only
    /// necessary when the origin of plaintext must be provable to third parties,
    /// or when the sender can’t be proven to the recipient by authenticated encryption because
    /// the recipient is not known in advance (e.g., in a broadcast scenario).
    /// We therefore expect signed messages to be used in a few cases, but not as a matter of course.
    ///
    /// # Parameters
    /// - `sign_by` a DID or key ID the sender uses for signing
    /// - `did_resolver` instance of `DIDResolver` to resolve DIDs.
    /// - `secrets_resolver` instance of SecretsResolver` to resolve sender DID keys secrets
    ///
    /// # Returns
    /// Tuple (signed_message, metadata)
    /// - `signed_message` a DIDComm signed message as JSON string
    /// - `metadata` additional metadata about this `encrypt` execution like used keys identifiers and algorithms.
    ///
    /// # Errors
    /// - `DIDNotResolved` Sender or recipient DID not found.
    /// - `DIDUrlNotResolved` DID doesn't contain mentioned DID Urls (for ex., key id)
    /// - `SecretNotFound` Sender secret is not found.
    /// - `Unsupported` Used crypto or method is unsupported.
    /// - `InvalidState` Indicates library error.
    /// - `IOError` IO error during DID or secrets resolving
    /// TODO: verify and update errors list
    pub async fn pack_signed<'dr, 'sr>(
        &self,
        sign_by: &str,
        did_resolver: &'dr (dyn DIDResolver + 'dr),
        secrets_resolver: &'sr (dyn SecretsResolver + 'sr),
    ) -> Result<(String, PackSignedMetadata)> {
        self._validate_pack_signed(sign_by)?;

        let (did, key_id) = did_or_url(sign_by);

        let did_doc = did_resolver
            .resolve(did)
            .await
            .context("Unable resolve signer did")?
            .ok_or_else(|| err_msg(ErrorKind::DIDNotResolved, "Signer did not found"))?;

        let authentications: Vec<_> = if let Some(key_id) = key_id {
            did_doc
                .authentications
                .iter()
                .find(|a| *a == key_id)
                .ok_or_else(|| {
                    err_msg(
                        ErrorKind::DIDUrlNotFound,
                        "Signer key id not found in did doc",
                    )
                })?;

            vec![key_id]
        } else {
            did_doc.authentications.iter().map(|s| s.as_str()).collect()
        };

        let key_id = *secrets_resolver
            .find_secrets(&authentications)
            .await
            .context("Unable find secrets")?
            .get(0)
            .ok_or_else(|| err_msg(ErrorKind::SecretNotFound, "No signer secrets found"))?;

        let secret = secrets_resolver
            .get_secret(key_id)
            .await
            .context("Unable get secret")?
            .ok_or_else(|| err_msg(ErrorKind::SecretNotFound, "Signer secret not found"))?;

        let sign_key = secret
            .as_key_pair()
            .context("Unable instantiate sign key")?;

        let payload = self.pack_plaintext(did_resolver).await?;

        let msg = match sign_key {
            KnownKeyPair::Ed25519(ref key) => {
                jws::sign(payload.as_bytes(), (key_id, key), Algorithm::EdDSA)
            }
            KnownKeyPair::P256(ref key) => {
                jws::sign(payload.as_bytes(), (key_id, key), Algorithm::Es256)
            }
            KnownKeyPair::K256(ref key) => {
                jws::sign(payload.as_bytes(), (key_id, key), Algorithm::Es256K)
            }
            _ => Err(err_msg(ErrorKind::Unsupported, "Unsupported signature alg"))?,
        }
        .context("Unable produce signatire")?;

        let metadata = PackSignedMetadata {
            sign_by_kid: key_id.to_owned(),
        };

        Ok((msg, metadata))
    }

    fn _validate_pack_signed(&self, sign_by: &str) -> Result<bool> {
        if !is_did(sign_by) {
            Err(err_msg(
                ErrorKind::IllegalArgument,
                "`sign_from` value is not a valid DID or DID URL",
            ))?;
        }

        Ok(true)
    }
}

/// Additional metadata about this `pack` method execution like used key identifiers.
#[derive(Debug, Clone, PartialEq, Eq)]
pub struct PackSignedMetadata {
    /// Identifier (DID URL) of sign key.
    pub sign_by_kid: String,
}

#[cfg(test)]
mod tests {
    use askar_crypto::{
        alg::{ed25519::Ed25519KeyPair, k256::K256KeyPair, p256::P256KeyPair},
        sign::KeySigVerify,
    };

    use serde_json::Value;

    use crate::did::resolvers::MockDidResolver;
    use crate::error::{err_msg, ErrorKind};
    use crate::secrets::{Secret, SecretMaterial, SecretType};
    use crate::{
        did::{resolvers::ExampleDIDResolver, DIDResolver, VerificationMaterial},
        jwk::FromJwkValue,
        jws::{self, Algorithm, Header, ProtectedHeader},
        secrets::{resolvers::ExampleSecretsResolver, SecretsResolver},
        test_vectors::{
            ALICE_AUTH_METHOD_25519, ALICE_AUTH_METHOD_P256, ALICE_AUTH_METHOD_SECPP256K1,
<<<<<<< HEAD
            ALICE_DID, ALICE_DID_DOC, ALICE_SECRETS, BOB_DID_DOC, BOB_SECRETS, CHARLIE_DID_DOC,
            CHARLIE_ROTATED_TO_ALICE_SECRETS, CHARLIE_SECRET_AUTH_KEY_ED25519, FROM_PRIOR_FULL,
            MESSAGE_FROM_PRIOR_FULL, MESSAGE_SIMPLE, PLAINTEXT_MSG_SIMPLE,
=======
            ALICE_DID, ALICE_DID_DOC, ALICE_DID_DOC_WITH_NO_SECRETS, ALICE_SECRETS, MESSAGE_SIMPLE,
            PLAINTEXT_MSG_SIMPLE,
>>>>>>> cb1cb505
        },
        Message, PackSignedMetadata, UnpackOptions,
    };

    #[tokio::test]
    async fn pack_signed_works() {
        let did_resolver = ExampleDIDResolver::new(vec![ALICE_DID_DOC.clone()]);
        let secrets_resolver = ExampleSecretsResolver::new(ALICE_SECRETS.clone());

        _pack_signed_works::<Ed25519KeyPair>(
            &did_resolver,
            &secrets_resolver,
            &MESSAGE_SIMPLE,
            ALICE_DID,
            &ALICE_AUTH_METHOD_25519.id,
            Algorithm::EdDSA,
            PLAINTEXT_MSG_SIMPLE,
            &ALICE_DID_DOC.verification_methods[4].verification_material,
        )
        .await;

        _pack_signed_works::<Ed25519KeyPair>(
            &did_resolver,
            &secrets_resolver,
            &MESSAGE_SIMPLE,
            &ALICE_AUTH_METHOD_25519.id,
            &ALICE_AUTH_METHOD_25519.id,
            Algorithm::EdDSA,
            PLAINTEXT_MSG_SIMPLE,
            &ALICE_DID_DOC.verification_methods[4].verification_material,
        )
        .await;

        _pack_signed_works::<P256KeyPair>(
            &did_resolver,
            &secrets_resolver,
            &MESSAGE_SIMPLE,
            &ALICE_AUTH_METHOD_P256.id,
            &ALICE_AUTH_METHOD_P256.id,
            Algorithm::Es256,
            PLAINTEXT_MSG_SIMPLE,
            &ALICE_DID_DOC.verification_methods[5].verification_material,
        )
        .await;

        _pack_signed_works::<K256KeyPair>(
            &did_resolver,
            &secrets_resolver,
            &MESSAGE_SIMPLE,
            &ALICE_AUTH_METHOD_SECPP256K1.id,
            &ALICE_AUTH_METHOD_SECPP256K1.id,
            Algorithm::Es256K,
            PLAINTEXT_MSG_SIMPLE,
            &ALICE_DID_DOC.verification_methods[6].verification_material,
        )
        .await;

        async fn _pack_signed_works<Key: KeySigVerify + FromJwkValue, 'dr, 'sr>(
            did_resolver: &'dr (dyn DIDResolver + 'dr),
            secrets_resolver: &'sr (dyn SecretsResolver + 'sr),
            message: &Message,
            sign_by: &str,
            sign_by_kid: &str,
            alg: Algorithm,
            plaintext: &str,
            verification_material: &VerificationMaterial,
        ) {
            let (msg, metadata) = message
                .pack_signed(sign_by, did_resolver, secrets_resolver)
                .await
                .expect("Unable pack_signed");

            assert_eq!(
                metadata,
                PackSignedMetadata {
                    sign_by_kid: sign_by_kid.into(),
                }
            );

            let mut buf = vec![];
            let msg = jws::parse(&msg, &mut buf).expect("Unable parse");

            assert_eq!(
                msg.protected,
                vec![ProtectedHeader {
                    typ: "application/didcomm-signed+json",
                    alg,
                }]
            );

            let payload: Value = {
                let payload = base64::decode_config(msg.jws.payload, base64::URL_SAFE_NO_PAD)
                    .expect("Unable decode_config");

                serde_json::from_slice(&payload).expect("Unable from_str")
            };

            let exp_payload: Value = serde_json::from_str(plaintext).expect("Unable from_str");

            assert_eq!(payload, exp_payload);
            assert_eq!(msg.jws.signatures.len(), 1);

            assert_eq!(
                msg.jws.signatures[0].header,
                Header {
                    kid: sign_by_kid.into()
                }
            );

            let signer_key = match verification_material {
                VerificationMaterial::JWK(ref jwk) => {
                    Key::from_jwk_value(jwk).expect("Unable from_jwk_value")
                }
                _ => panic!("Unexpected verification_material"),
            };

            let valid = msg
                .verify((sign_by_kid, &signer_key))
                .expect("Unable verify");

            assert!(valid);
        }
    }

    #[tokio::test]
<<<<<<< HEAD
    async fn pack_signed_works_from_prior() {
        let did_resolver = ExampleDIDResolver::new(vec![
            ALICE_DID_DOC.clone(),
            BOB_DID_DOC.clone(),
            CHARLIE_DID_DOC.clone(),
        ]);
        let charlie_rotated_to_alice_secrets_resolver =
            ExampleSecretsResolver::new(CHARLIE_ROTATED_TO_ALICE_SECRETS.clone());
        let bob_secrets_resolver = ExampleSecretsResolver::new(BOB_SECRETS.clone());

        let (packed_msg, _pack_metadata) = MESSAGE_FROM_PRIOR_FULL
            .pack_signed(
                ALICE_DID,
                &did_resolver,
                &charlie_rotated_to_alice_secrets_resolver,
            )
            .await
            .expect("Unable pack_signed");

        let (unpacked_msg, unpack_metadata) = Message::unpack(
            &packed_msg,
            &did_resolver,
            &bob_secrets_resolver,
            &UnpackOptions::default(),
        )
        .await
        .expect("Unable unpack");

        assert_eq!(&unpacked_msg, &*MESSAGE_FROM_PRIOR_FULL);
        assert_eq!(
            unpack_metadata.from_prior_issuer_kid.as_ref(),
            Some(&CHARLIE_SECRET_AUTH_KEY_ED25519.id)
        );
        assert_eq!(unpack_metadata.from_prior.as_ref(), Some(&*FROM_PRIOR_FULL));
=======
    async fn pack_signed_works_signer_did_not_found() {
        let did_resolver = ExampleDIDResolver::new(vec![ALICE_DID_DOC.clone()]);
        let secrets_resolver = ExampleSecretsResolver::new(ALICE_SECRETS.clone());

        let res = MESSAGE_SIMPLE
            .pack_signed("did:example:unknown", &did_resolver, &secrets_resolver)
            .await;

        let err = res.expect_err("res is ok");
        assert_eq!(err.kind(), ErrorKind::DIDNotResolved);

        assert_eq!(format!("{}", err), "DID not resolved: Signer did not found");
    }

    #[tokio::test]
    async fn pack_signed_works_signer_is_not_did_our_did_url() {
        let mut did_doc = ALICE_DID_DOC.clone();
        did_doc.did = "not-a-did".into();
        let did_resolver = ExampleDIDResolver::new(vec![did_doc]);
        let secrets_resolver = ExampleSecretsResolver::new(ALICE_SECRETS.clone());

        let res = MESSAGE_SIMPLE
            .pack_signed("not-a-did", &did_resolver, &secrets_resolver)
            .await;

        let err = res.expect_err("res is ok");
        assert_eq!(err.kind(), ErrorKind::IllegalArgument);

        assert_eq!(
            format!("{}", err),
            "Illegal argument: `sign_from` value is not a valid DID or DID URL"
        );
    }

    #[tokio::test]
    async fn pack_signed_works_signer_did_url_not_found() {
        let did_resolver = ExampleDIDResolver::new(vec![ALICE_DID_DOC.clone()]);
        let secrets_resolver = ExampleSecretsResolver::new(ALICE_SECRETS.clone());

        let res = MESSAGE_SIMPLE
            .pack_signed(
                &format!("{}#unkown", ALICE_DID),
                &did_resolver,
                &secrets_resolver,
            )
            .await;

        let err = res.expect_err("res is ok");
        assert_eq!(err.kind(), ErrorKind::DIDUrlNotFound);

        assert_eq!(
            format!("{}", err),
            "DID not resolved: Signer key id not found in did doc"
        );
    }

    #[tokio::test]
    async fn pack_signed_works_signer_did_resolving_err() {
        let did_resolver =
            MockDidResolver::new(vec![Err(err_msg(ErrorKind::InvalidState, "Mock error"))]);

        let secrets_resolver = ExampleSecretsResolver::new(ALICE_SECRETS.clone());

        let res = MESSAGE_SIMPLE
            .pack_signed(ALICE_DID, &did_resolver, &secrets_resolver)
            .await;

        let err = res.expect_err("res is ok");
        assert_eq!(err.kind(), ErrorKind::InvalidState);

        assert_eq!(
            format!("{}", err),
            "Invalid state: Unable resolve signer did: Mock error"
        );
    }

    #[tokio::test]
    async fn pack_signed_works_signer_secrets_not_found() {
        let did_resolver = ExampleDIDResolver::new(vec![ALICE_DID_DOC_WITH_NO_SECRETS.clone()]);
        let secrets_resolver = ExampleSecretsResolver::new(ALICE_SECRETS.clone());

        let res = MESSAGE_SIMPLE
            .pack_signed(
                &"did:example:alice#key-not-in-secrets-1",
                &did_resolver,
                &secrets_resolver,
            )
            .await;

        let err = res.expect_err("res is ok");
        assert_eq!(err.kind(), ErrorKind::SecretNotFound);

        assert_eq!(
            format!("{}", err),
            "Secret not found: No signer secrets found"
        );
    }

    #[tokio::test]
    async fn pack_signed_works_unable_instantiate_sign_key() {
        let mut did_doc = ALICE_DID_DOC.clone();
        did_doc
            .authentications
            .push("did:example:alice#key-d25519-1".into());
        let mut secrets = ALICE_SECRETS.clone();
        secrets.push(Secret {
            id: "did:example:alice#key-d25519-1".into(),
            type_: SecretType::JsonWebKey2020,
            secret_material: SecretMaterial::JWK(serde_json::json!({
                "kty": "EC",
                "d": "sB0bYtpaXyp-h17dDpMx91N3Du1AdN4z1FUq02GbmLw",
                "crv": "A-256",
                "x": "L0crjMN1g0Ih4sYAJ_nGoHUck2cloltUpUVQDhF2nHE",
                "y": "SxYgE7CmEJYi7IDhgK5jI4ZiajO8jPRZDldVhqFpYoo",
            })),
        });
        let did_resolver = ExampleDIDResolver::new(vec![did_doc]);
        let secrets_resolver = ExampleSecretsResolver::new(secrets);

        let res = MESSAGE_SIMPLE
            .pack_signed(
                &"did:example:alice#key-d25519-1",
                &did_resolver,
                &secrets_resolver,
            )
            .await;

        let err = res.expect_err("res is ok");
        assert_eq!(err.kind(), ErrorKind::Unsupported);

        assert_eq!(
            format!("{}", err),
            "Unsupported crypto or method: Unable instantiate sign key: Unsupported key type or curve"
        );
>>>>>>> cb1cb505
    }
}<|MERGE_RESOLUTION|>--- conflicted
+++ resolved
@@ -152,14 +152,9 @@
         secrets::{resolvers::ExampleSecretsResolver, SecretsResolver},
         test_vectors::{
             ALICE_AUTH_METHOD_25519, ALICE_AUTH_METHOD_P256, ALICE_AUTH_METHOD_SECPP256K1,
-<<<<<<< HEAD
-            ALICE_DID, ALICE_DID_DOC, ALICE_SECRETS, BOB_DID_DOC, BOB_SECRETS, CHARLIE_DID_DOC,
+            ALICE_DID, ALICE_DID_DOC, ALICE_DID_DOC_WITH_NO_SECRETS, ALICE_SECRETS, BOB_DID_DOC, BOB_SECRETS, CHARLIE_DID_DOC,
             CHARLIE_ROTATED_TO_ALICE_SECRETS, CHARLIE_SECRET_AUTH_KEY_ED25519, FROM_PRIOR_FULL,
             MESSAGE_FROM_PRIOR_FULL, MESSAGE_SIMPLE, PLAINTEXT_MSG_SIMPLE,
-=======
-            ALICE_DID, ALICE_DID_DOC, ALICE_DID_DOC_WITH_NO_SECRETS, ALICE_SECRETS, MESSAGE_SIMPLE,
-            PLAINTEXT_MSG_SIMPLE,
->>>>>>> cb1cb505
         },
         Message, PackSignedMetadata, UnpackOptions,
     };
@@ -285,42 +280,6 @@
     }
 
     #[tokio::test]
-<<<<<<< HEAD
-    async fn pack_signed_works_from_prior() {
-        let did_resolver = ExampleDIDResolver::new(vec![
-            ALICE_DID_DOC.clone(),
-            BOB_DID_DOC.clone(),
-            CHARLIE_DID_DOC.clone(),
-        ]);
-        let charlie_rotated_to_alice_secrets_resolver =
-            ExampleSecretsResolver::new(CHARLIE_ROTATED_TO_ALICE_SECRETS.clone());
-        let bob_secrets_resolver = ExampleSecretsResolver::new(BOB_SECRETS.clone());
-
-        let (packed_msg, _pack_metadata) = MESSAGE_FROM_PRIOR_FULL
-            .pack_signed(
-                ALICE_DID,
-                &did_resolver,
-                &charlie_rotated_to_alice_secrets_resolver,
-            )
-            .await
-            .expect("Unable pack_signed");
-
-        let (unpacked_msg, unpack_metadata) = Message::unpack(
-            &packed_msg,
-            &did_resolver,
-            &bob_secrets_resolver,
-            &UnpackOptions::default(),
-        )
-        .await
-        .expect("Unable unpack");
-
-        assert_eq!(&unpacked_msg, &*MESSAGE_FROM_PRIOR_FULL);
-        assert_eq!(
-            unpack_metadata.from_prior_issuer_kid.as_ref(),
-            Some(&CHARLIE_SECRET_AUTH_KEY_ED25519.id)
-        );
-        assert_eq!(unpack_metadata.from_prior.as_ref(), Some(&*FROM_PRIOR_FULL));
-=======
     async fn pack_signed_works_signer_did_not_found() {
         let did_resolver = ExampleDIDResolver::new(vec![ALICE_DID_DOC.clone()]);
         let secrets_resolver = ExampleSecretsResolver::new(ALICE_SECRETS.clone());
@@ -455,6 +414,42 @@
             format!("{}", err),
             "Unsupported crypto or method: Unable instantiate sign key: Unsupported key type or curve"
         );
->>>>>>> cb1cb505
+    }
+
+    #[tokio::test]
+    async fn pack_signed_works_from_prior() {
+        let did_resolver = ExampleDIDResolver::new(vec![
+            ALICE_DID_DOC.clone(),
+            BOB_DID_DOC.clone(),
+            CHARLIE_DID_DOC.clone(),
+        ]);
+        let charlie_rotated_to_alice_secrets_resolver =
+            ExampleSecretsResolver::new(CHARLIE_ROTATED_TO_ALICE_SECRETS.clone());
+        let bob_secrets_resolver = ExampleSecretsResolver::new(BOB_SECRETS.clone());
+
+        let (packed_msg, _pack_metadata) = MESSAGE_FROM_PRIOR_FULL
+            .pack_signed(
+                ALICE_DID,
+                &did_resolver,
+                &charlie_rotated_to_alice_secrets_resolver,
+            )
+            .await
+            .expect("Unable pack_signed");
+
+        let (unpacked_msg, unpack_metadata) = Message::unpack(
+            &packed_msg,
+            &did_resolver,
+            &bob_secrets_resolver,
+            &UnpackOptions::default(),
+        )
+        .await
+        .expect("Unable unpack");
+
+        assert_eq!(&unpacked_msg, &*MESSAGE_FROM_PRIOR_FULL);
+        assert_eq!(
+            unpack_metadata.from_prior_issuer_kid.as_ref(),
+            Some(&CHARLIE_SECRET_AUTH_KEY_ED25519.id)
+        );
+        assert_eq!(unpack_metadata.from_prior.as_ref(), Some(&*FROM_PRIOR_FULL));
     }
 }