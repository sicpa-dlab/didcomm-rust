#[allow(unused_imports, dead_code)]
#[path = "../src/test_vectors/mod.rs"]
mod test_vectors;

// TODO: look for better solution
// Allows test vectors usage inside and outside crate
pub(crate) use didcomm;

use crate::didcomm::AttachmentData;
use didcomm::{
    did::resolvers::ExampleDIDResolver, secrets::resolvers::ExampleSecretsResolver, Attachment,
    JsonAttachmentData, Message, PackEncryptedOptions, UnpackOptions,
};
use serde_json::json;
use test_vectors::{ALICE_DID, ALICE_DID_DOC, ALICE_SECRETS, BOB_DID, BOB_DID_DOC, BOB_SECRETS};

#[tokio::main(flavor = "current_thread")]
async fn main() {
    // --- Building message from ALICE to BOB ---
    let msg = Message::build(
        "example-1".to_owned(),
        "example/v1".to_owned(),
        json!("example-body"),
    )
    .to(BOB_DID.to_owned())
    .from(ALICE_DID.to_owned())
<<<<<<< HEAD
    .attachement(Attachment {
        data: AttachmentData::Json {
            value: JsonAttachmentData {
                json: json!({"foo": "bar"}),
                jws: None,
            },
        },
=======
    .attachment(Attachment {
        data: AttachmentData::Json(JsonAttachmentData {
            json: json!({"foo": "bar"}),
            jws: None,
        }),
>>>>>>> 3d3087f8
        id: Some("123".to_string()),
        description: Some("example attachment".to_string()),
        filename: None,
        media_type: Some("application/didcomm-encrypted+json".to_string()),
        format: None,
        lastmod_time: None,
        byte_count: None,
    })
    .finalize();

    // --- Packing encrypted and authenticated message ---
    let did_resolver = ExampleDIDResolver::new(vec![ALICE_DID_DOC.clone(), BOB_DID_DOC.clone()]);
    let secrets_resolver = ExampleSecretsResolver::new(ALICE_SECRETS.clone());

    let (msg, metadata) = msg
        .pack_encrypted(
            BOB_DID,
            Some(ALICE_DID),
            None,
            &did_resolver,
            &secrets_resolver,
            &PackEncryptedOptions {
                forward: false, // Forward wrapping is unsupported in current version
                ..PackEncryptedOptions::default()
            },
        )
        .await
        .expect("Unable pack_encrypted");

    println!("Encryption metadata is\n{:?}\n", metadata);

    // --- Sending message ---
    println!("Sending message \n{}\n", msg);

    // --- Unpacking message ---
    let did_resolver = ExampleDIDResolver::new(vec![ALICE_DID_DOC.clone(), BOB_DID_DOC.clone()]);
    let secrets_resolver = ExampleSecretsResolver::new(BOB_SECRETS.clone());

    let (msg, metadata) = Message::unpack(
        &msg,
        &did_resolver,
        &secrets_resolver,
        &UnpackOptions {
            ..UnpackOptions::default()
        },
    )
    .await
    .expect("Unable unpack");

    println!("Received message is \n{:?}\n", msg);
    println!("Received message unpack metadata is \n{:?}\n", metadata);
}<|MERGE_RESOLUTION|>--- conflicted
+++ resolved
@@ -24,21 +24,13 @@
     )
     .to(BOB_DID.to_owned())
     .from(ALICE_DID.to_owned())
-<<<<<<< HEAD
-    .attachement(Attachment {
+    .attachment(Attachment {
         data: AttachmentData::Json {
             value: JsonAttachmentData {
                 json: json!({"foo": "bar"}),
                 jws: None,
             },
         },
-=======
-    .attachment(Attachment {
-        data: AttachmentData::Json(JsonAttachmentData {
-            json: json!({"foo": "bar"}),
-            jws: None,
-        }),
->>>>>>> 3d3087f8
         id: Some("123".to_string()),
         description: Some("example attachment".to_string()),
         filename: None,
