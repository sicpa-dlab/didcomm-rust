--- conflicted
+++ resolved
@@ -45,13 +45,8 @@
                 forward: false, // Forward wrapping is unsupported in current version
                 protect_sender: true,
                 enc_alg_anon: AnonCryptAlg::A256gcmEcdhEsA256kw,
-<<<<<<< HEAD
                 forward_headers: Some(HashMap::from([("expires_time".to_string(), json!(99999))])),
-                messaging_service: Some("did:example:123456789abcdefghi#didcomm-1".to_string()),
-=======
-                forward_headers: Some(vec![("expires_time".to_string(), json!(99999))]),
                 messaging_service: Some("did:example:bob#didcomm-1".to_string()),
->>>>>>> 3d3087f8
                 enc_alg_auth: Default::default(),
             },
         )
